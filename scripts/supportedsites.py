--- conflicted
+++ resolved
@@ -121,11 +121,8 @@
     "wallpapercave"  : "Wallpaper Cave",
     "webtoons"       : "Webtoon",
     "wikiart"        : "WikiArt.org",
-<<<<<<< HEAD
     "wpsizedon"      : "さいずどんの森 (Sizedon Forest)",
-=======
     "xbunkr"         : "xBunkr",
->>>>>>> 93e6bd68
     "xhamster"       : "xHamster",
     "xvideos"        : "XVideos",
     "yandere"        : "yande.re",
