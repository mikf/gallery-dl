# -*- coding: utf-8 -*-

# Copyright 2015-2025 Mike Fährmann
#
# This program is free software; you can redistribute it and/or modify
# it under the terms of the GNU General Public License version 2 as
# published by the Free Software Foundation.

import sys
from ..text import re_compile

modules = [
    "2ch",
    "2chan",
    "2chen",
    "35photo",
    "3dbooru",
    "4chan",
    "4archive",
    "4chanarchives",
    "500px",
    "8chan",
    "8muses",
    "adultempire",
    "agnph",
    "ao3",
    "arcalive",
    "architizer",
    "artstation",
    "aryion",
    "batoto",
    "bbc",
    "behance",
    "bilibili",
    "blogger",
    "bluesky",
    "boosty",
    "bunkr",
    "catbox",
    "chevereto",
    "cien",
    "civitai",
    "comick",
    "comicvine",
    "cyberdrop",
    "danbooru",
    "dankefuerslesen",
    "desktopography",
    "deviantart",
    "discord",
    "dynastyscans",
    "e621",
    "erome",
    "everia",
    "exhentai",
    "facebook",
    "fanbox",
    "fantia",
    "fapello",
    "fapachi",
    "flickr",
    "furaffinity",
    "furry34",
    "fuskator",
    "gelbooru",
    "gelbooru_v01",
    "gelbooru_v02",
<<<<<<< HEAD
    "girlgirlgo",
=======
    "girlsreleased",
    "girlswithmuscle",
>>>>>>> 15517ad4
    "gofile",
    "hatenablog",
    "hentai2read",
    "hentaicosplays",
    "hentaifoundry",
    "hentaihand",
    "hentaihere",
    "hentainexus",
    "hiperdex",
    "hitomi",
    "hotleak",
    "idolcomplex",
    "imagebam",
    "imagechest",
    "imagefap",
    "imgbb",
    "imgbox",
    "imgth",
    "imgur",
    "imhentai",
    "inkbunny",
    "instagram",
    "issuu",
    "itaku",
    "itchio",
    "iwara",
    "jschan",
    "kabeuchi",
    "keenspot",
    "kemono",
    "khinsider",
    "komikcast",
    "leakgallery",
    "lensdump",
    "lexica",
    "lightroom",
    "livedoor",
    "lofter",
    "luscious",
    "lynxchan",
    "madokami",
    "mangadex",
    "mangafox",
    "mangahere",
    "manganelo",
    "mangapark",
    "mangaread",
    "mangoxo",
    "misskey",
    "motherless",
    "myhentaigallery",
    "myportfolio",
    "naverblog",
    "naverchzzk",
    "naverwebtoon",
    "nekohouse",
    "newgrounds",
    "nhentai",
    "nijie",
    "nitter",
    "nozomi",
    "nsfwalbum",
    "nudostar",
    "paheal",
    "patreon",
    "pexels",
    "philomena",
    "photovogue",
    "picarto",
    "pictoa",
    "piczel",
    "pillowfort",
    "pinterest",
    "pixeldrain",
    "pixiv",
    "pixnet",
    "plurk",
    "poipiku",
    "poringa",
    "pornhub",
    "pornpics",
    "postmill",
    "rawkuma",
    "reactor",
    "readcomiconline",
    "realbooru",
    "redbust",
    "reddit",
    "redgifs",
    "rule34us",
    "rule34vault",
    "rule34xyz",
    "saint",
    "sankaku",
    "sankakucomplex",
    "schalenetwork",
    "scrolller",
    "seiga",
    "senmanga",
    "sexcom",
    "shimmie2",
    "simplyhentai",
    "skeb",
    "slickpic",
    "slideshare",
    "smugmug",
    "soundgasm",
    "speakerdeck",
    "steamgriddb",
    "subscribestar",
    "szurubooru",
    "tapas",
    "tcbscans",
    "telegraph",
    "tenor",
    "tiktok",
    "tmohentai",
    "toyhouse",
    "tsumino",
    "tumblr",
    "tumblrgallery",
    "twibooru",
    "twitter",
    "urlgalleries",
    "unsplash",
    "uploadir",
    "urlshortener",
    "vanillarock",
    "vichan",
    "vipergirls",
    "vk",
    "vsco",
    "wallhaven",
    "wallpapercave",
    "warosu",
    "weasyl",
    "webmshare",
    "webtoons",
    "weebcentral",
    "weibo",
    "wikiart",
    "wikifeet",
    "wikimedia",
    "xfolio",
    "xhamster",
    "xvideos",
    "yiffverse",
    "zerochan",
    "zzup",
    "booru",
    "moebooru",
    "foolfuuka",
    "foolslide",
    "mastodon",
    "shopify",
    "lolisafe",
    "imagehosts",
    "directlink",
    "recursive",
    "oauth",
    "noop",
    "ytdl",
    "generic",
]


def find(url):
    """Find a suitable extractor for the given URL"""
    for cls in _list_classes():
        if match := cls.pattern.match(url):
            return cls(match)
    return None


def add(cls):
    """Add 'cls' to the list of available extractors"""
    if isinstance(cls.pattern, str):
        cls.pattern = re_compile(cls.pattern)
    _cache.append(cls)
    return cls


def add_module(module):
    """Add all extractors in 'module' to the list of available extractors"""
    if classes := _get_classes(module):
        if isinstance(classes[0].pattern, str):
            for cls in classes:
                cls.pattern = re_compile(cls.pattern)
        _cache.extend(classes)
    return classes


def extractors():
    """Yield all available extractor classes"""
    return sorted(
        _list_classes(),
        key=lambda x: x.__name__
    )


# --------------------------------------------------------------------
# internals


def _list_classes():
    """Yield available extractor classes"""
    yield from _cache

    for module in _module_iter:
        yield from add_module(module)

    globals()["_list_classes"] = lambda : _cache


def _modules_internal():
    globals_ = globals()
    for module_name in modules:
        yield __import__(module_name, globals_, None, (), 1)


def _modules_path(path, files):
    sys.path.insert(0, path)
    try:
        return [
            __import__(name[:-3])
            for name in files
            if name.endswith(".py")
        ]
    finally:
        del sys.path[0]


def _get_classes(module):
    """Return a list of all extractor classes in a module"""
    return [
        cls for cls in module.__dict__.values() if (
            hasattr(cls, "pattern") and cls.__module__ == module.__name__
        )
    ]


_cache = []
_module_iter = _modules_internal()<|MERGE_RESOLUTION|>--- conflicted
+++ resolved
@@ -65,12 +65,9 @@
     "gelbooru",
     "gelbooru_v01",
     "gelbooru_v02",
-<<<<<<< HEAD
     "girlgirlgo",
-=======
     "girlsreleased",
     "girlswithmuscle",
->>>>>>> 15517ad4
     "gofile",
     "hatenablog",
     "hentai2read",
