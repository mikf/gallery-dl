# -*- coding: utf-8 -*-

# Copyright 2015-2023 Mike Fährmann
#
# This program is free software; you can redistribute it and/or modify
# it under the terms of the GNU General Public License version 2 as
# published by the Free Software Foundation.

import sys
import re

modules = [
    "2chan",
    "2chen",
    "35photo",
    "3dbooru",
    "420chan",
    "4chan",
    "500px",
    "8chan",
    "8muses",
    "adultempire",
    "architizer",
    "artstation",
    "aryion",
    "bbc",
    "bcy",
    "behance",
    "blogger",
    "bunkr",
    "catbox",
    "comicvine",
    "cyberdrop",
    "danbooru",
    "desktopography",
    "deviantart",
    "dynastyscans",
    "e621",
    "erome",
    "exhentai",
    "fallenangels",
    "fanbox",
<<<<<<< HEAD
    "fandom",
=======
    "fanleaks",
>>>>>>> c9a73452
    "fantia",
    "fapello",
    "fapachi",
    "flickr",
    "furaffinity",
    "fuskator",
    "gelbooru",
    "gelbooru_v01",
    "gelbooru_v02",
    "gfycat",
    "gofile",
    "hbrowse",
    "hentai2read",
    "hentaicosplays",
    "hentaifoundry",
    "hentaifox",
    "hentaihand",
    "hentaihere",
    "hiperdex",
    "hitomi",
    "hotleak",
    "idolcomplex",
    "imagebam",
    "imagechest",
    "imagefap",
    "imgbb",
    "imgbox",
    "imgth",
    "imgur",
    "inkbunny",
    "instagram",
    "issuu",
    "itaku",
    "kabeuchi",
    "keenspot",
    "kemonoparty",
    "khinsider",
    "komikcast",
    "lexica",
    "lightroom",
    "lineblog",
    "livedoor",
    "luscious",
    "lynxchan",
    "mangadex",
    "mangafox",
    "mangahere",
    "mangakakalot",
    "manganelo",
    "mangapark",
    "mangasee",
    "mangoxo",
    "mememuseum",
    "misskey",
    "myhentaigallery",
    "myportfolio",
    "nana",
    "naver",
    "naverwebtoon",
    "newgrounds",
    "nhentai",
    "nijie",
    "nitter",
    "nozomi",
    "nsfwalbum",
    "nudecollect",
    "paheal",
    "patreon",
    "philomena",
    "photobucket",
    "photovogue",
    "picarto",
    "piczel",
    "pillowfort",
    "pinterest",
    "pixiv",
    "pixnet",
    "plurk",
    "poipiku",
    "pornhub",
    "pornpics",
    "pururin",
    "reactor",
    "readcomiconline",
    "reddit",
    "redgifs",
    "rule34us",
    "sankaku",
    "sankakucomplex",
    "seiga",
    "senmanga",
    "sexcom",
    "simplyhentai",
    "skeb",
    "slickpic",
    "slideshare",
    "smugmug",
    "soundgasm",
    "speakerdeck",
    "subscribestar",
    "szurubooru",
    "tapas",
    "tcbscans",
    "telegraph",
    "toyhouse",
    "tsumino",
    "tumblr",
    "tumblrgallery",
    "twibooru",
    "twitter",
    "unsplash",
    "uploadir",
    "vanillarock",
    "vichan",
    "vk",
    "vsco",
    "wallhaven",
    "wallpapercave",
    "warosu",
    "weasyl",
    "webmshare",
    "webtoons",
    "weibo",
    "wikiart",
    "wikifeet",
    "xhamster",
    "xvideos",
    "zerochan",
    "booru",
    "moebooru",
    "foolfuuka",
    "foolslide",
    "mastodon",
    "shopify",
    "lolisafe",
    "imagehosts",
    "directlink",
    "recursive",
    "oauth",
    "test",
    "ytdl",
    "generic",
]


def find(url):
    """Find a suitable extractor for the given URL"""
    for cls in _list_classes():
        match = cls.pattern.match(url)
        if match:
            return cls(match)
    return None


def add(cls):
    """Add 'cls' to the list of available extractors"""
    cls.pattern = re.compile(cls.pattern)
    _cache.append(cls)
    return cls


def add_module(module):
    """Add all extractors in 'module' to the list of available extractors"""
    classes = _get_classes(module)
    for cls in classes:
        cls.pattern = re.compile(cls.pattern)
    _cache.extend(classes)
    return classes


def extractors():
    """Yield all available extractor classes"""
    return sorted(
        _list_classes(),
        key=lambda x: x.__name__
    )


# --------------------------------------------------------------------
# internals


def _list_classes():
    """Yield available extractor classes"""
    yield from _cache

    for module in _module_iter:
        yield from add_module(module)

    globals()["_list_classes"] = lambda : _cache


def _modules_internal():
    globals_ = globals()
    for module_name in modules:
        yield __import__(module_name, globals_, None, (), 1)


def _modules_path(path, files):
    sys.path.insert(0, path)
    try:
        return [
            __import__(name[:-3])
            for name in files
            if name.endswith(".py")
        ]
    finally:
        del sys.path[0]


def _get_classes(module):
    """Return a list of all extractor classes in a module"""
    return [
        cls for cls in module.__dict__.values() if (
            hasattr(cls, "pattern") and cls.__module__ == module.__name__
        )
    ]


_cache = []
_module_iter = _modules_internal()<|MERGE_RESOLUTION|>--- conflicted
+++ resolved
@@ -40,11 +40,8 @@
     "exhentai",
     "fallenangels",
     "fanbox",
-<<<<<<< HEAD
     "fandom",
-=======
     "fanleaks",
->>>>>>> c9a73452
     "fantia",
     "fapello",
     "fapachi",
