--- conflicted
+++ resolved
@@ -125,11 +125,8 @@
     "speakerdeck",
     "subscribestar",
     "tapas",
-<<<<<<< HEAD
     "telegraph",
-=======
     "toyhouse",
->>>>>>> 48cc4853
     "tsumino",
     "tumblr",
     "tumblrgallery",
