# -*- coding: utf-8 -*-

# Copyright 2015-2025 Mike Fährmann
#
# This program is free software; you can redistribute it and/or modify
# it under the terms of the GNU General Public License version 2 as
# published by the Free Software Foundation.

import sys
from ..text import re_compile

modules = [
    "2ch",
    "2chan",
    "2chen",
    "35photo",
    "3dbooru",
    "4chan",
    "4archive",
    "4chanarchives",
    "500px",
    "8chan",
    "8muses",
    "adultempire",
    "agnph",
    "ao3",
    "arcalive",
    "architizer",
    "arena",
    "artstation",
    "aryion",
    "audiochan",
    "batoto",
    "bbc",
    "behance",
    "bellazon",
    "bilibili",
    "blogger",
    "bluesky",
    "boosty",
    "booth",
    "bunkr",
    "catbox",
    "cfake",
    "chevereto",
    "cien",
    "civitai",
    "comick",
    "comicvine",
    "cyberdrop",
    "cyberfile",
    "danbooru",
    "dandadan",
    "dankefuerslesen",
    "desktopography",
    "deviantart",
    "discord",
    "dynastyscans",
    "e621",
    "eporner",
    "erome",
    "everia",
    "exhentai",
    "facebook",
    "fanbox",
    "fansly",
    "fantia",
    "fapello",
    "fapachi",
<<<<<<< HEAD
    "fitnakedgirls",
=======
    "fikfap",
>>>>>>> 2c825091
    "flickr",
    "furaffinity",
    "furry34",
    "fuskator",
    "gelbooru",
    "gelbooru_v01",
    "gelbooru_v02",
    "girlsreleased",
    "girlswithmuscle",
    "gofile",
    "hatenablog",
    "hdoujin",
    "hentai2read",
    "hentaicosplays",
    "hentaifoundry",
    "hentaihand",
    "hentaihere",
    "hentainexus",
    "hiperdex",
    "hitomi",
    "hotleak",
    "idolcomplex",
    "imagebam",
    "imagechest",
    "imagefap",
    "imgbb",
    "imgbox",
    "imgpile",
    "imgth",
    "imgur",
    "imhentai",
    "inkbunny",
    "instagram",
    "issuu",
    "itaku",
    "itchio",
    "iwara",
    "jschan",
    "kabeuchi",
    "keenspot",
    "kemono",
    "khinsider",
    "komikcast",
    "leakgallery",
    "lensdump",
    "lexica",
    "lightroom",
    "livedoor",
    "lofter",
    "luscious",
    "lynxchan",
    "madokami",
    "mangadex",
    "mangafire",
    "mangafox",
    "mangahere",
    "manganelo",
    "mangapark",
    "mangaread",
    "mangareader",
    "mangataro",
    "mangoxo",
    "misskey",
    "motherless",
    "myhentaigallery",
    "myportfolio",
    "naverblog",
    "naverchzzk",
    "naverwebtoon",
    "nekohouse",
    "newgrounds",
    "nhentai",
    "nijie",
    "nitter",
    "nozomi",
    "nsfwalbum",
    "nudostar",
    "okporn",
    "paheal",
    "patreon",
    "pexels",
    "philomena",
    "photovogue",
    "picarto",
    "pictoa",
    "piczel",
    "pillowfort",
    "pinterest",
    "pixeldrain",
    "pixiv",
    "pixnet",
    "plurk",
    "poipiku",
    "poringa",
    "pornhub",
    "pornpics",
    "pornstarstube",
    "postmill",
    "rawkuma",
    "reactor",
    "readcomiconline",
    "realbooru",
    "reddit",
    "redgifs",
    "rule34us",
    "rule34vault",
    "rule34xyz",
    "s3ndpics",
    "saint",
    "sankaku",
    "sankakucomplex",
    "schalenetwork",
    "scrolller",
    "seiga",
    "senmanga",
    "sexcom",
    "shimmie2",
    "simpcity",
    "simplyhentai",
    "sizebooru",
    "skeb",
    "slickpic",
    "slideshare",
    "smugmug",
    "soundgasm",
    "speakerdeck",
    "steamgriddb",
    "subscribestar",
    "sxypix",
    "szurubooru",
    "tapas",
    "tcbscans",
    "telegraph",
    "tenor",
    "thehentaiworld",
    "tiktok",
    "tmohentai",
    "toyhouse",
    "tsumino",
    "tumblr",
    "tumblrgallery",
    "tungsten",
    "twibooru",
    "twitter",
    "urlgalleries",
    "unsplash",
    "uploadir",
    "urlshortener",
    "vanillarock",
    "vichan",
    "vipergirls",
    "vk",
    "vsco",
    "wallhaven",
    "wallpapercave",
    "warosu",
    "weasyl",
    "webmshare",
    "webtoons",
    "weebcentral",
    "weibo",
    "wikiart",
    "wikifeet",
    "wikimedia",
    "xasiat",
    "xfolio",
    "xhamster",
    "xvideos",
    "yiffverse",
    "zerochan",
    "booru",
    "moebooru",
    "foolfuuka",
    "foolslide",
    "mastodon",
    "shopify",
    "lolisafe",
    "imagehosts",
    "directlink",
    "recursive",
    "oauth",
    "noop",
    "ytdl",
    "generic",
]


def find(url):
    """Find a suitable extractor for the given URL"""
    for cls in _list_classes():
        if match := cls.pattern.match(url):
            return cls(match)
    return None


def add(cls):
    """Add 'cls' to the list of available extractors"""
    if isinstance(cls.pattern, str):
        cls.pattern = re_compile(cls.pattern)
    _cache.append(cls)
    return cls


def add_module(module):
    """Add all extractors in 'module' to the list of available extractors"""
    if classes := _get_classes(module):
        if isinstance(classes[0].pattern, str):
            for cls in classes:
                cls.pattern = re_compile(cls.pattern)
        _cache.extend(classes)
    return classes


def extractors():
    """Yield all available extractor classes"""
    return sorted(
        _list_classes(),
        key=lambda x: x.__name__
    )


# --------------------------------------------------------------------
# internals


def _list_classes():
    """Yield available extractor classes"""
    yield from _cache

    for module in _module_iter:
        yield from add_module(module)

    globals()["_list_classes"] = lambda : _cache


def _modules_internal():
    globals_ = globals()
    for module_name in modules:
        yield __import__(module_name, globals_, None, None, 1)


def _modules_path(path, files):
    sys.path.insert(0, path)
    try:
        return [
            __import__(name[:-3])
            for name in files
            if name.endswith(".py")
        ]
    finally:
        del sys.path[0]


def _get_classes(module):
    """Return a list of all extractor classes in a module"""
    return [
        cls for cls in module.__dict__.values() if (
            hasattr(cls, "pattern") and cls.__module__ == module.__name__
        )
    ]


_cache = []
_module_iter = _modules_internal()<|MERGE_RESOLUTION|>--- conflicted
+++ resolved
@@ -67,11 +67,8 @@
     "fantia",
     "fapello",
     "fapachi",
-<<<<<<< HEAD
+    "fikfap",
     "fitnakedgirls",
-=======
-    "fikfap",
->>>>>>> 2c825091
     "flickr",
     "furaffinity",
     "furry34",
