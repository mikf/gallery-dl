# -*- coding: utf-8 -*-

# Copyright 2015-2022 Mike Fährmann
#
# This program is free software; you can redistribute it and/or modify
# it under the terms of the GNU General Public License version 2 as
# published by the Free Software Foundation.

"""Extract images from https://www.deviantart.com/"""

from .common import Extractor, Message
from .. import text, util, exception
from ..cache import cache, memcache
import collections
import itertools
import mimetypes
import binascii
import time
import re


BASE_PATTERN = (
    r"(?:https?://)?(?:"
    r"(?:www\.)?deviantart\.com/(?!watch/)([\w-]+)|"
    r"(?!www\.)([\w-]+)\.deviantart\.com)"
)


class DeviantartExtractor(Extractor):
    """Base class for deviantart extractors"""
    category = "deviantart"
    directory_fmt = ("{category}", "{username}")
    filename_fmt = "{category}_{index}_{title}.{extension}"
    cookiedomain = None
    root = "https://www.deviantart.com"
    _last_request = 0

    def __init__(self, match):
        Extractor.__init__(self, match)
        self.offset = 0
        self.flat = self.config("flat", True)
        self.extra = self.config("extra", False)
        self.original = self.config("original", True)
        self.comments = self.config("comments", False)
        self.user = match.group(1) or match.group(2)
        self.group = False
        self.api = None

        unwatch = self.config("auto-unwatch")
        if unwatch:
            self.unwatch = []
            self.finalize = self._unwatch_premium
        else:
            self.unwatch = None

        self._premium_cache = {}
        self.commit_journal = {
            "html": self._commit_journal_html,
            "text": self._commit_journal_text,
        }.get(self.config("journals", "html"))

    def skip(self, num):
        self.offset += num
        return num

    def items(self):
        self.api = DeviantartOAuthAPI(self)

        if self.user and self.config("group", True):
            profile = self.api.user_profile(self.user)
            self.group = not profile
            if self.group:
                self.subcategory = "group-" + self.subcategory
                self.user = self.user.lower()
            else:
                self.user = profile["user"]["username"]

        for deviation in self.deviations():
            if isinstance(deviation, tuple):
                url, data = deviation
                yield Message.Queue, url, data
                continue

            if "premium_folder_data" in deviation:
                data = self._fetch_premium(deviation)
                if not data:
                    continue
                deviation.update(data)

            self.prepare(deviation)
            yield Message.Directory, deviation

            if "content" in deviation:
                if deviation["is_downloadable"] and self.original == "image":
                    deviation["download"] = self.api.deviation_download(
                        deviation["deviationid"])
                    url = deviation["download"]["src"].partition("?")[0]
                    mtype = mimetypes.guess_type(url, False)[0]

                    if mtype and mtype.startswith("image/"):
                        yield self.commit(deviation, deviation["download"])
                    else:
                        yield self.commit(
                            deviation, self._build_target(deviation))

                elif deviation["is_downloadable"] and self.original:
                    public = "premium_folder_data" not in deviation
                    deviation["download"] = self.api.deviation_download(
                        deviation["deviationid"], public)
                    yield self.commit(deviation, deviation["download"])

                else:
                    yield self.commit(
                        deviation, self._build_target(deviation))

            # downloadable, but no "content" field (#307)
            elif deviation["is_downloadable"]:
                deviation["download"] = self.api.deviation_download(
                    deviation["deviationid"])
                yield self.commit(deviation, deviation["download"])

            # not downloadable, and no "content" field
            if "videos" in deviation and deviation["videos"]:
                video = max(deviation["videos"],
                            key=lambda x: text.parse_int(x["quality"][:-1]))
                yield self.commit(deviation, video)

            if "flash" in deviation:
                yield self.commit(deviation, deviation["flash"])

            if "excerpt" in deviation and self.commit_journal:
                journal = self.api.deviation_content(deviation["deviationid"])
                if self.extra:
                    deviation["_journal"] = journal["html"]
                yield self.commit_journal(deviation, journal)

            if not self.extra:
                continue

            # ref: https://www.deviantart.com
            #      /developers/http/v1/20210526/object/editor_text
            # the value of "features" is a JSON string with forward
            # slashes escaped
            text_content = \
                deviation["text_content"]["body"]["features"].replace(
                    "\\/", "/") if "text_content" in deviation else None
            for txt in (text_content, deviation.get("description"),
                        deviation.get("_journal")):
                if txt is None:
                    continue
                for match in DeviantartStashExtractor.pattern.finditer(txt):
                    url = text.ensure_http_scheme(match.group(0))
                    deviation["_extractor"] = DeviantartStashExtractor
                    yield Message.Queue, url, deviation

    def deviations(self):
        """Return an iterable containing all relevant Deviation-objects"""

    def prepare(self, deviation):
        """Adjust the contents of a Deviation-object"""
        if "index" not in deviation:
            try:
                deviation["index"] = text.parse_int(
                    deviation["url"].rpartition("-")[2])
            except KeyError:
                deviation["index"] = 0

        if self.user:
            deviation["username"] = self.user
            deviation["_username"] = self.user.lower()
        else:
            deviation["username"] = deviation["author"]["username"]
            deviation["_username"] = deviation["username"].lower()

        deviation["da_category"] = deviation["category"]
        deviation["published_time"] = text.parse_int(
            deviation["published_time"])
        deviation["date"] = text.parse_timestamp(
            deviation["published_time"])

        if self.comments:
            deviation["comments"] = (
                self.api.comments_deviation(deviation["deviationid"])
                if deviation["stats"]["comments"] else ()
            )

        # filename metadata
        alphabet = "0123456789abcdefghijklmnopqrstuvwxyz"
        deviation["index_base36"] = util.bencode(deviation["index"], alphabet)
        sub = re.compile(r"\W").sub
        deviation["filename"] = "".join((
            sub("_", deviation["title"].lower()), "_by_",
            sub("_", deviation["author"]["username"].lower()), "-d",
            deviation["index_base36"],
        ))

    @staticmethod
    def commit(deviation, target):
        url = target["src"]
        name = target.get("filename") or url
        target = target.copy()
        target["filename"] = deviation["filename"]
        deviation["target"] = target
        deviation["extension"] = target["extension"] = text.ext_from_url(name)
        return Message.Url, url, deviation

    def _commit_journal_html(self, deviation, journal):
        title = text.escape(deviation["title"])
        url = deviation["url"]
        thumbs = deviation.get("thumbs") or deviation.get("files")
        html = journal["html"]
        shadow = SHADOW_TEMPLATE.format_map(thumbs[0]) if thumbs else ""

        if "css" in journal:
            css, cls = journal["css"], "withskin"
        elif html.startswith("<style"):
            css, _, html = html.partition("</style>")
            css = css.partition(">")[2]
            cls = "withskin"
        else:
            css, cls = "", "journal-green"

        if html.find('<div class="boxtop journaltop">', 0, 250) != -1:
            needle = '<div class="boxtop journaltop">'
            header = HEADER_CUSTOM_TEMPLATE.format(
                title=title, url=url, date=deviation["date"],
            )
        else:
            needle = '<div usr class="gr">'
            catlist = deviation["category_path"].split("/")
            categories = " / ".join(
                ('<span class="crumb"><a href="{}/{}/"><span>{}</span></a>'
                 '</span>').format(self.root, cpath, cat.capitalize())
                for cat, cpath in zip(
                    catlist,
                    itertools.accumulate(catlist, lambda t, c: t + "/" + c)
                )
            )
            username = deviation["author"]["username"]
            urlname = deviation.get("username") or username.lower()
            header = HEADER_TEMPLATE.format(
                title=title,
                url=url,
                userurl="{}/{}/".format(self.root, urlname),
                username=username,
                date=deviation["date"],
                categories=categories,
            )

        if needle in html:
            html = html.replace(needle, header, 1)
        else:
            html = JOURNAL_TEMPLATE_HTML_EXTRA.format(header, html)

        html = JOURNAL_TEMPLATE_HTML.format(
            title=title, html=html, shadow=shadow, css=css, cls=cls)

        deviation["extension"] = "htm"
        return Message.Url, html, deviation

    @staticmethod
    def _commit_journal_text(deviation, journal):
        html = journal["html"]
        if html.startswith("<style"):
            html = html.partition("</style>")[2]
        content = "\n".join(
            text.unescape(text.remove_html(txt))
            for txt in html.rpartition("<script")[0].split("<br />")
        )
        txt = JOURNAL_TEMPLATE_TEXT.format(
            title=deviation["title"],
            username=deviation["author"]["username"],
            date=deviation["date"],
            content=content,
        )

        deviation["extension"] = "txt"
        return Message.Url, txt, deviation

    @staticmethod
    def _find_folder(folders, name, uuid):
        if uuid.isdecimal():
            match = re.compile(name.replace(
                "-", r"[^a-z0-9]+") + "$", re.IGNORECASE).match
            for folder in folders:
                if match(folder["name"]):
                    return folder
        else:
            for folder in folders:
                if folder["folderid"] == uuid:
                    return folder
        raise exception.NotFoundError("folder")

    def _folder_urls(self, folders, category, extractor):
        base = "{}/{}/{}/".format(self.root, self.user, category)
        for folder in folders:
            folder["_extractor"] = extractor
            url = "{}{}/{}".format(base, folder["folderid"], folder["name"])
            yield url, folder

    @staticmethod
    def _build_token(url):
        """Build a new URL without width/height limits from the base URL

        All credit goes to @Ironchest337
        for discovering and implementing this method
        """

        payload = (
            b'{"sub":"urn:app:","iss":"urn:app:","obj":[[{"path":"/f/' +
            url.partition("/f/")[2].encode() +
            b'"}]],"aud":["urn:service:file.download"]}'
        )

        return (
            "{}?token=eyJ0eXAiOiJKV1QiLCJhbGciOiJub25lIn0.{}.".format(
                url,
                # base64 of the header (b'{"typ":"JWT","alg":"none"}')
                # is precomputed as 'eyJ0eX...'
                binascii.b2a_base64(payload).rstrip(b"=\n").decode())
        )

    @staticmethod
    def _build_target(deviation):
        src = deviation["content"]["src"]
        base_url, sep, tail = src.partition("/v1/")
        # preview == max resolution, no need to update token
        # currently handles all non-image deviations
        if not sep:
            return deviation["content"]
        # /i/.../v1/ URLs (if they ever appear in 'content')
        if "?token=" not in tail:
            updated_url = base_url
        # resized images
        elif "/f/" in base_url:
            updated_url = DeviantartExtractor._build_token(base_url)
        # unforeseen URL types
        else:
            return deviation["content"]

        deviation["_fallback"] = (src,)
        return {
            "src": updated_url,
            # "filesize" and "transparency" seem to be
            # correct even for resized deviations
            "filesize": deviation["content"]["filesize"],
            "transparency": deviation["content"]["transparency"]
        }

    def _limited_request(self, url, **kwargs):
        """Limits HTTP requests to one every 2 seconds"""
        kwargs["fatal"] = None
        diff = time.time() - DeviantartExtractor._last_request
        if diff < 2.0:
            delay = 2.0 - diff
            self.log.debug("Sleeping %.2f seconds", delay)
            time.sleep(delay)

        while True:
            response = self.request(url, **kwargs)
            if response.status_code != 403 or \
                    b"Request blocked." not in response.content:
                DeviantartExtractor._last_request = time.time()
                return response
            self.wait(seconds=180)

    def _fetch_premium(self, deviation):
        try:
            return self._premium_cache[deviation["deviationid"]]
        except KeyError:
            pass

        if not self.api.refresh_token_key:
            self.log.warning(
                "Unable to access premium content (no refresh-token)")
            self._fetch_premium = lambda _: None
            return None

        dev = self.api.deviation(deviation["deviationid"], False)
        folder = dev["premium_folder_data"]
        username = dev["author"]["username"]
        has_access = folder["has_access"]

        if not has_access and folder["type"] == "watchers" and \
                self.config("auto-watch"):
            if self.unwatch is not None:
                self.unwatch.append(username)
            if self.api.user_friends_watch(username):
                has_access = True
                self.log.info(
                    "Watching %s for premium folder access", username)
            else:
                self.log.warning(
                    "Error when trying to watch %s. "
                    "Try again with a new refresh-token", username)

        if has_access:
            self.log.info("Fetching premium folder data")
        else:
            self.log.warning("Unable to access premium content (type: %s)",
                             folder["type"])

        cache = self._premium_cache
        for dev in self.api.gallery(
                username, folder["gallery_id"], public=False):
            cache[dev["deviationid"]] = dev if has_access else None

        return cache[deviation["deviationid"]]

    def _unwatch_premium(self):
        for username in self.unwatch:
            self.log.info("Unwatching %s", username)
            self.api.user_friends_unwatch(username)


class DeviantartUserExtractor(DeviantartExtractor):
    """Extractor for an artist's user profile"""
    subcategory = "user"
    pattern = BASE_PATTERN + r"/?$"
    test = (
        ("https://www.deviantart.com/shimoda7", {
            "pattern": r"/shimoda7/gallery$",
        }),
        ("https://www.deviantart.com/shimoda7", {
            "options": (("include", "all"),),
            "pattern": r"/shimoda7/(gallery(/scraps)?|posts|favourites)$",
            "count": 4,
        }),
        ("https://shimoda7.deviantart.com/"),
    )

    def items(self):
        base = "{}/{}/".format(self.root, self.user)
        return self._dispatch_extractors((
            (DeviantartGalleryExtractor , base + "gallery"),
            (DeviantartScrapsExtractor  , base + "gallery/scraps"),
            (DeviantartJournalExtractor , base + "posts"),
            (DeviantartFavoriteExtractor, base + "favourites"),
        ), ("gallery",))


###############################################################################
# OAuth #######################################################################

class DeviantartGalleryExtractor(DeviantartExtractor):
    """Extractor for all deviations from an artist's gallery"""
    subcategory = "gallery"
    archive_fmt = "g_{_username}_{index}.{extension}"
    pattern = BASE_PATTERN + r"/gallery(?:/all|/?\?catpath=)?/?$"
    test = (
        ("https://www.deviantart.com/shimoda7/gallery/", {
            "pattern": r"https://(images-)?wixmp-[^.]+\.wixmp\.com"
                       r"/f/.+/.+\.(jpg|png)\?token=.+",
            "count": ">= 30",
            "keyword": {
                "allows_comments": bool,
                "author": {
                    "type": "regular",
                    "usericon": str,
                    "userid": "9AE51FC7-0278-806C-3FFF-F4961ABF9E2B",
                    "username": "shimoda7",
                },
                "category_path": str,
                "content": {
                    "filesize": int,
                    "height": int,
                    "src": str,
                    "transparency": bool,
                    "width": int,
                },
                "da_category": str,
                "date": "type:datetime",
                "deviationid": str,
                "?download": dict,
                "?download_filesize": int,
                "extension": str,
                "index": int,
                "is_deleted": bool,
                "is_downloadable": bool,
                "is_favourited": bool,
                "is_mature": bool,
                "preview": {
                    "height": int,
                    "src": str,
                    "transparency": bool,
                    "width": int,
                },
                "published_time": int,
                "stats": {
                    "comments": int,
                    "favourites": int,
                },
                "target": dict,
                "thumbs": list,
                "title": str,
                "url": r"re:https://www.deviantart.com/shimoda7/art/[^/]+-\d+",
                "username": "shimoda7",
            },
        }),
        # group
        ("https://www.deviantart.com/yakuzafc/gallery", {
            "pattern": r"https://www.deviantart.com/yakuzafc/gallery"
                       r"/\w{8}-\w{4}-\w{4}-\w{4}-\w{12}/",
            "count": ">= 15",
        }),
        # 'folders' option (#276)
        ("https://www.deviantart.com/justatest235723/gallery", {
            "count": 3,
            "options": (("metadata", 1), ("folders", 1), ("original", 0)),
            "keyword": {
                "description": str,
                "folders": list,
                "is_watching": bool,
                "license": str,
                "tags": list,
            },
        }),
        ("https://www.deviantart.com/shimoda8/gallery/", {
            "exception": exception.NotFoundError,
        }),

        ("https://www.deviantart.com/shimoda7/gallery"),
        ("https://www.deviantart.com/shimoda7/gallery/all"),
        ("https://www.deviantart.com/shimoda7/gallery/?catpath=/"),
        ("https://shimoda7.deviantart.com/gallery/"),
        ("https://shimoda7.deviantart.com/gallery/all/"),
        ("https://shimoda7.deviantart.com/gallery/?catpath=/"),
    )

    def deviations(self):
        if self.flat and not self.group:
            return self.api.gallery_all(self.user, self.offset)
        folders = self.api.gallery_folders(self.user)
        return self._folder_urls(folders, "gallery", DeviantartFolderExtractor)


class DeviantartFolderExtractor(DeviantartExtractor):
    """Extractor for deviations inside an artist's gallery folder"""
    subcategory = "folder"
    directory_fmt = ("{category}", "{username}", "{folder[title]}")
    archive_fmt = "F_{folder[uuid]}_{index}.{extension}"
    pattern = BASE_PATTERN + r"/gallery/([^/?#]+)/([^/?#]+)"
    test = (
        # user
        ("https://www.deviantart.com/shimoda7/gallery/722019/Miscellaneous", {
            "count": 5,
            "options": (("original", False),),
        }),
        # group
        ("https://www.deviantart.com/yakuzafc/gallery/37412168/Crafts", {
            "count": ">= 4",
            "options": (("original", False),),
        }),
        # uuid
        (("https://www.deviantart.com/shimoda7/gallery"
          "/B38E3C6A-2029-6B45-757B-3C8D3422AD1A/misc"), {
            "count": 5,
            "options": (("original", False),),
        }),
        # name starts with '_', special characters (#1451)
        (("https://www.deviantart.com/justatest235723"
          "/gallery/69302698/-test-b-c-d-e-f-"), {
            "count": 1,
            "options": (("original", False),),
        }),
        ("https://shimoda7.deviantart.com/gallery/722019/Miscellaneous"),
        ("https://yakuzafc.deviantart.com/gallery/37412168/Crafts"),
    )

    def __init__(self, match):
        DeviantartExtractor.__init__(self, match)
        self.folder = None
        self.folder_id = match.group(3)
        self.folder_name = match.group(4)

    def deviations(self):
        folders = self.api.gallery_folders(self.user)
        folder = self._find_folder(folders, self.folder_name, self.folder_id)
        self.folder = {
            "title": folder["name"],
            "uuid" : folder["folderid"],
            "index": self.folder_id,
            "owner": self.user,
        }
        return self.api.gallery(self.user, folder["folderid"], self.offset)

    def prepare(self, deviation):
        DeviantartExtractor.prepare(self, deviation)
        deviation["folder"] = self.folder


class DeviantartStashExtractor(DeviantartExtractor):
    """Extractor for sta.sh-ed deviations"""
    subcategory = "stash"
    archive_fmt = "{index}.{extension}"
    pattern = r"(?:https?://)?sta\.sh/([a-z0-9]+)"
    test = (
        ("https://sta.sh/022c83odnaxc", {
            "pattern": r"https://wixmp-[^.]+\.wixmp\.com"
                       r"/f/.+/.+\.png\?token=.+",
            "content": "057eb2f2861f6c8a96876b13cca1a4b7a408c11f",
            "count": 1,
        }),
        # multiple stash items
        ("https://sta.sh/21jf51j7pzl2", {
            "options": (("original", False),),
            "count": 4,
        }),
        # downloadable, but no "content" field (#307)
        ("https://sta.sh/024t4coz16mi", {
            "pattern": r"https://wixmp-[^.]+\.wixmp\.com"
                       r"/f/.+/.+\.rar\?token=.+",
            "count": 1,
        }),
        # mixed folders and images (#659)
        ("https://sta.sh/215twi387vfj", {
            "options": (("original", False),),
            "count": 4,
        }),
        ("https://sta.sh/abcdefghijkl", {
            "count": 0,
        }),
    )

    skip = Extractor.skip

    def __init__(self, match):
        DeviantartExtractor.__init__(self, match)
        self.user = None
        self.stash_id = match.group(1)

    def deviations(self, stash_id=None):
        if stash_id is None:
            stash_id = self.stash_id
        url = "https://sta.sh/" + stash_id
        page = self._limited_request(url).text

        if stash_id[0] == "0":
            uuid = text.extr(page, '//deviation/', '"')
            if uuid:
                deviation = self.api.deviation(uuid)
                deviation["index"] = text.parse_int(text.extr(
                    page, 'gmi-deviationid="', '"'))
                yield deviation
                return

        for item in text.extract_iter(
                page, 'class="stash-thumb-container', '</div>'):
            url = text.extr(item, '<a href="', '"')

            if url:
                stash_id = url.rpartition("/")[2]
            else:
                stash_id = text.extr(item, 'gmi-stashid="', '"')
                stash_id = "2" + util.bencode(text.parse_int(
                    stash_id), "0123456789abcdefghijklmnopqrstuvwxyz")

            if len(stash_id) > 2:
                yield from self.deviations(stash_id)


class DeviantartFavoriteExtractor(DeviantartExtractor):
    """Extractor for an artist's favorites"""
    subcategory = "favorite"
    directory_fmt = ("{category}", "{username}", "Favourites")
    archive_fmt = "f_{_username}_{index}.{extension}"
    pattern = BASE_PATTERN + r"/favourites(?:/all|/?\?catpath=)?/?$"
    test = (
        ("https://www.deviantart.com/h3813067/favourites/", {
            "options": (("metadata", True), ("flat", False)),  # issue #271
            "count": 1,
        }),
        ("https://www.deviantart.com/h3813067/favourites/", {
            "content": "6a7c74dc823ebbd457bdd9b3c2838a6ee728091e",
        }),
        ("https://www.deviantart.com/h3813067/favourites/all"),
        ("https://www.deviantart.com/h3813067/favourites/?catpath=/"),
        ("https://h3813067.deviantart.com/favourites/"),
        ("https://h3813067.deviantart.com/favourites/all"),
        ("https://h3813067.deviantart.com/favourites/?catpath=/"),
    )

    def deviations(self):
        folders = self.api.collections_folders(self.user)
        if self.flat:
            deviations = itertools.chain.from_iterable(
                self.api.collections(self.user, folder["folderid"])
                for folder in folders
            )
            if self.offset:
                deviations = util.advance(deviations, self.offset)
            return deviations
        return self._folder_urls(
            folders, "favourites", DeviantartCollectionExtractor)


class DeviantartCollectionExtractor(DeviantartExtractor):
    """Extractor for a single favorite collection"""
    subcategory = "collection"
    directory_fmt = ("{category}", "{username}", "Favourites",
                     "{collection[title]}")
    archive_fmt = "C_{collection[uuid]}_{index}.{extension}"
    pattern = BASE_PATTERN + r"/favourites/([^/?#]+)/([^/?#]+)"
    test = (
        (("https://www.deviantart.com/pencilshadings/favourites"
          "/70595441/3D-Favorites"), {
            "count": ">= 15",
            "options": (("original", False),),
        }),
        (("https://www.deviantart.com/pencilshadings/favourites"
          "/F050486B-CB62-3C66-87FB-1105A7F6379F/3D Favorites"), {
            "count": ">= 15",
            "options": (("original", False),),
        }),
        ("https://pencilshadings.deviantart.com"
         "/favourites/70595441/3D-Favorites"),
    )

    def __init__(self, match):
        DeviantartExtractor.__init__(self, match)
        self.collection = None
        self.collection_id = match.group(3)
        self.collection_name = match.group(4)

    def deviations(self):
        folders = self.api.collections_folders(self.user)
        folder = self._find_folder(
            folders, self.collection_name, self.collection_id)
        self.collection = {
            "title": folder["name"],
            "uuid" : folder["folderid"],
            "index": self.collection_id,
            "owner": self.user,
        }
        return self.api.collections(self.user, folder["folderid"], self.offset)

    def prepare(self, deviation):
        DeviantartExtractor.prepare(self, deviation)
        deviation["collection"] = self.collection


class DeviantartJournalExtractor(DeviantartExtractor):
    """Extractor for an artist's journals"""
    subcategory = "journal"
    directory_fmt = ("{category}", "{username}", "Journal")
    archive_fmt = "j_{_username}_{index}.{extension}"
    pattern = BASE_PATTERN + r"/(?:posts(?:/journals)?|journal)/?(?:\?.*)?$"
    test = (
        ("https://www.deviantart.com/angrywhitewanker/posts/journals/", {
            "url": "38db2a0d3a587a7e0f9dba7ff7d274610ebefe44",
        }),
        ("https://www.deviantart.com/angrywhitewanker/posts/journals/", {
            "url": "b2a8e74d275664b1a4acee0fca0a6fd33298571e",
            "options": (("journals", "text"),),
        }),
        ("https://www.deviantart.com/angrywhitewanker/posts/journals/", {
            "count": 0,
            "options": (("journals", "none"),),
        }),
        ("https://www.deviantart.com/shimoda7/posts/"),
        ("https://www.deviantart.com/shimoda7/journal/"),
        ("https://www.deviantart.com/shimoda7/journal/?catpath=/"),
        ("https://shimoda7.deviantart.com/journal/"),
        ("https://shimoda7.deviantart.com/journal/?catpath=/"),
    )

    def deviations(self):
        return self.api.browse_user_journals(self.user, self.offset)


class DeviantartPopularExtractor(DeviantartExtractor):
    """Extractor for popular deviations"""
    subcategory = "popular"
    directory_fmt = ("{category}", "Popular",
                     "{popular[range]}", "{popular[search]}")
    archive_fmt = "P_{popular[range]}_{popular[search]}_{index}.{extension}"
    pattern = (r"(?:https?://)?www\.deviantart\.com/(?:"
               r"search(?:/deviations)?"
               r"|(?:deviations/?)?\?order=(popular-[^/?#]+)"
               r"|((?:[\w-]+/)*)(popular-[^/?#]+)"
               r")/?(?:\?([^#]*))?")
    test = (
        ("https://www.deviantart.com/?order=popular-all-time", {
            "options": (("original", False),),
            "range": "1-30",
            "count": 30,
        }),
        ("https://www.deviantart.com/popular-24-hours/?q=tree+house", {
            "options": (("original", False),),
            "range": "1-30",
            "count": 30,
        }),
        ("https://www.deviantart.com/search?q=tree"),
        ("https://www.deviantart.com/search/deviations?order=popular-1-week"),
        ("https://www.deviantart.com/artisan/popular-all-time/?q=tree"),
    )

    def __init__(self, match):
        DeviantartExtractor.__init__(self, match)
        self.user = ""

        trange1, path, trange2, query = match.groups()
        query = text.parse_query(query)
        self.search_term = query.get("q")

        trange = trange1 or trange2 or query.get("order", "")
        if trange.startswith("popular-"):
            trange = trange[8:]
        self.time_range = {
            "newest"      : "now",
            "most-recent" : "now",
            "this-week"   : "1week",
            "this-month"  : "1month",
            "this-century": "alltime",
            "all-time"    : "alltime",
        }.get(trange, "alltime")

        self.popular = {
            "search": self.search_term or "",
            "range" : trange or "all-time",
            "path"  : path.strip("/") if path else "",
        }

    def deviations(self):
        if self.time_range == "now":
            return self.api.browse_newest(self.search_term, self.offset)
        return self.api.browse_popular(
            self.search_term, self.time_range, self.offset)

    def prepare(self, deviation):
        DeviantartExtractor.prepare(self, deviation)
        deviation["popular"] = self.popular


class DeviantartTagExtractor(DeviantartExtractor):
    """Extractor for deviations from tag searches"""
    subcategory = "tag"
    directory_fmt = ("{category}", "Tags", "{search_tags}")
    archive_fmt = "T_{search_tags}_{index}.{extension}"
    pattern = r"(?:https?://)?www\.deviantart\.com/tag/([^/?#]+)"
    test = ("https://www.deviantart.com/tag/nature", {
        "options": (("original", False),),
        "range": "1-30",
        "count": 30,
    })

    def __init__(self, match):
        DeviantartExtractor.__init__(self, match)
        self.tag = text.unquote(match.group(1))

    def deviations(self):
        return self.api.browse_tags(self.tag, self.offset)

    def prepare(self, deviation):
        DeviantartExtractor.prepare(self, deviation)
        deviation["search_tags"] = self.tag


class DeviantartWatchExtractor(DeviantartExtractor):
    """Extractor for Deviations from watched users"""
    subcategory = "watch"
    pattern = (r"(?:https?://)?(?:www\.)?deviantart\.com"
               r"/(?:watch/deviations|notifications/watch)()()")
    test = (
        ("https://www.deviantart.com/watch/deviations"),
        ("https://www.deviantart.com/notifications/watch"),
    )

    def deviations(self):
        return self.api.browse_deviantsyouwatch()


class DeviantartWatchPostsExtractor(DeviantartExtractor):
    """Extractor for Posts from watched users"""
    subcategory = "watch-posts"
    pattern = r"(?:https?://)?(?:www\.)?deviantart\.com/watch/posts()()"
    test = ("https://www.deviantart.com/watch/posts",)

    def deviations(self):
        return self.api.browse_posts_deviantsyouwatch()


###############################################################################
# Eclipse #####################################################################

class DeviantartDeviationExtractor(DeviantartExtractor):
    """Extractor for single deviations"""
    subcategory = "deviation"
    archive_fmt = "g_{_username}_{index}.{extension}"
    pattern = (BASE_PATTERN + r"/(art|journal)/(?:[^/?#]+-)?(\d+)"
               r"|(?:https?://)?(?:www\.)?deviantart\.com/"
               r"(?:view/|view(?:-full)?\.php/*\?(?:[^#]+&)?id=)(\d+)")
    test = (
        (("https://www.deviantart.com/shimoda7/art/For-the-sake-10073852"), {
            "options": (("original", 0),),
            "content": "6a7c74dc823ebbd457bdd9b3c2838a6ee728091e",
        }),
        ("https://www.deviantart.com/zzz/art/zzz-1234567890", {
            "exception": exception.NotFoundError,
        }),
        (("https://www.deviantart.com/myria-moon/art/Aime-Moi-261986576"), {
            "options": (("comments", True),),
            "keyword": {"comments": list},
            "pattern": r"https://wixmp-[^.]+\.wixmp\.com"
                       r"/f/.+/.+\.jpg\?token=.+",
        }),
        # wixmp URL rewrite
        (("https://www.deviantart.com/citizenfresh/art/Hverarond-789295466"), {
            "pattern": (r"https://images-wixmp-\w+\.wixmp\.com/f"
                        r"/[^/]+/[^.]+\.jpg\?token="),
        }),
        # GIF (#242)
        (("https://www.deviantart.com/skatergators/art/COM-Moni-781571783"), {
            "pattern": r"https://wixmp-\w+\.wixmp\.com/f/03fd2413-efe9-4e5c-"
                       r"8734-2b72605b3fbb/dcxbsnb-1bbf0b38-42af-4070-8878-"
                       r"f30961955bec\.gif\?token=ey...",
        }),
        # Flash animation with GIF preview (#1731)
        ("https://www.deviantart.com/yuumei/art/Flash-Comic-214724929", {
            "pattern": r"https://wixmp-[^.]+\.wixmp\.com"
                       r"/f/.+/.+\.swf\?token=.+",
            "keyword": {
                "filename": "flash_comic_tutorial_by_yuumei-d3juatd",
                "extension": "swf",
            },
        }),
        # sta.sh URLs from description (#302)
        (("https://www.deviantart.com/uotapo/art/INANAKI-Memo-590297498"), {
            "options": (("extra", 1), ("original", 0)),
            "pattern": DeviantartStashExtractor.pattern,
            "range": "2-",
            "count": 4,
        }),
<<<<<<< HEAD
        # video
        # BUG: deactivated account
        ("https://www.deviantart.com/chi-u/art/-VIDEO-Brushes-330774593", {
            "pattern": r"https://wixmp-.+wixmp.com/v/mp4/.+\.720p\.\w+.mp4",
            "keyword": {
                "filename": r"re:_video____brushes_\w+_by_chi_u-d5gxnb5",
                "extension": "mp4",
                "target": {
                    "duration": 306,
                    "filesize": 19367585,
                    "quality": "720p",
                    "src": str,
                },
            }
=======
        # sta.sh URL from deviation["text_content"]["body"]["features"]
        (("https://www.deviantart.com"
          "/cimar-wildehopps/art/Honorary-Vixen-859809305"), {
            "options": (("extra", 1),),
            "pattern": ("text:<!DOCTYPE html>\n|" +
                        DeviantartStashExtractor.pattern),
            "count": 2,
>>>>>>> 2d7d80d3
        }),
        # journal
        ("https://www.deviantart.com/shimoda7/journal/ARTility-583755752", {
            "url": "d34b2c9f873423e665a1b8ced20fcb75951694a3",
            "pattern": "text:<!DOCTYPE html>\n",
        }),
        # journal-like post with isJournal == False (#419)
        ("https://www.deviantart.com/gliitchlord/art/brashstrokes-812942668", {
            "url": "e2e0044bd255304412179b6118536dbd9bb3bb0e",
            "pattern": "text:<!DOCTYPE html>\n",
        }),
        # /view/ URLs
        ("https://deviantart.com/view/904858796/", {
            "content": "8770ec40ad1c1d60f6b602b16301d124f612948f",
        }),
        ("http://www.deviantart.com/view/890672057", {
            "content": "1497e13d925caeb13a250cd666b779a640209236",
        }),
        ("https://www.deviantart.com/view/706871727", {
            "content": "3f62ae0c2fca2294ac28e41888ea06bb37c22c65",
        }),
        ("https://www.deviantart.com/view/1", {
            "exception": exception.NotFoundError,
        }),
        # old-style URLs
        ("https://shimoda7.deviantart.com"
         "/art/For-the-sake-of-a-memory-10073852"),
        ("https://myria-moon.deviantart.com"
         "/art/Aime-Moi-part-en-vadrouille-261986576"),
        ("https://zzz.deviantart.com/art/zzz-1234567890"),
        # old /view/ URLs from the Wayback Machine
        ("https://www.deviantart.com/view.php?id=14864502"),
        ("http://www.deviantart.com/view-full.php?id=100842"),
    )

    skip = Extractor.skip

    def __init__(self, match):
        DeviantartExtractor.__init__(self, match)
        self.type = match.group(3)
        self.deviation_id = match.group(4) or match.group(5)

    def deviations(self):
        url = "{}/{}/{}/{}".format(
            self.root, self.user or "u", self.type or "art", self.deviation_id)

        uuid = text.extract(self._limited_request(url).text,
                            '"deviationUuid\\":\\"', '\\')[0]
        if not uuid:
            raise exception.NotFoundError("deviation")
        return (self.api.deviation(uuid),)


class DeviantartScrapsExtractor(DeviantartExtractor):
    """Extractor for an artist's scraps"""
    subcategory = "scraps"
    directory_fmt = ("{category}", "{username}", "Scraps")
    archive_fmt = "s_{_username}_{index}.{extension}"
    pattern = BASE_PATTERN + r"/gallery/(?:\?catpath=)?scraps\b"
    test = (
        ("https://www.deviantart.com/shimoda7/gallery/scraps", {
            "count": 12,
        }),
        ("https://www.deviantart.com/shimoda7/gallery/?catpath=scraps"),
        ("https://shimoda7.deviantart.com/gallery/?catpath=scraps"),
    )
    cookiedomain = ".deviantart.com"
    cookienames = ("auth", "auth_secure", "userinfo")
    _warning = True

    def deviations(self):
        eclipse_api = DeviantartEclipseAPI(self)
        if self._warning:
            DeviantartScrapsExtractor._warning = False
            if not self._check_cookies(self.cookienames):
                self.log.warning(
                    "No session cookies set: Unable to fetch mature scraps.")

        for obj in eclipse_api.gallery_scraps(self.user, self.offset):
            deviation = obj["deviation"]
            deviation_uuid = eclipse_api.deviation_extended_fetch(
                deviation["deviationId"],
                deviation["author"]["username"],
                "journal" if deviation["isJournal"] else "art",
            )["deviation"]["extended"]["deviationUuid"]

            yield self.api.deviation(deviation_uuid)


class DeviantartFollowingExtractor(DeviantartExtractor):
    """Extractor for user's watched users"""
    subcategory = "following"
    pattern = BASE_PATTERN + "/about#watching$"
    test = ("https://www.deviantart.com/shimoda7/about#watching", {
        "pattern": DeviantartUserExtractor.pattern,
        "range": "1-50",
        "count": 50,
    })

    def items(self):
        eclipse_api = DeviantartEclipseAPI(self)

        for user in eclipse_api.user_watching(self.user, self.offset):
            url = "{}/{}".format(self.root, user["username"])
            user["_extractor"] = DeviantartUserExtractor
            yield Message.Queue, url, user


###############################################################################
# API Interfaces ##############################################################

class DeviantartOAuthAPI():
    """Interface for the DeviantArt OAuth API

    Ref: https://www.deviantart.com/developers/http/v1/20160316
    """
    CLIENT_ID = "5388"
    CLIENT_SECRET = "76b08c69cfb27f26d6161f9ab6d061a1"

    def __init__(self, extractor):
        self.extractor = extractor
        self.log = extractor.log
        self.headers = {"dA-minor-version": "20200519"}
        self._warn_429 = True

        self.delay = extractor.config("wait-min", 0)
        self.delay_min = max(2, self.delay)

        self.mature = extractor.config("mature", "true")
        if not isinstance(self.mature, str):
            self.mature = "true" if self.mature else "false"

        self.folders = extractor.config("folders", False)
        self.metadata = extractor.extra or extractor.config("metadata", False)
        self.strategy = extractor.config("pagination")

        self.client_id = extractor.config("client-id")
        if self.client_id:
            self.client_secret = extractor.config("client-secret")
        else:
            self.client_id = self.CLIENT_ID
            self.client_secret = self.CLIENT_SECRET

        token = extractor.config("refresh-token")
        if token is None or token == "cache":
            token = "#" + str(self.client_id)
            if not _refresh_token_cache(token):
                token = None
        self.refresh_token_key = token

        self.log.debug(
            "Using %s API credentials (client-id %s)",
            "default" if self.client_id == self.CLIENT_ID else "custom",
            self.client_id,
        )

    def browse_deviantsyouwatch(self, offset=0):
        """Yield deviations from users you watch"""
        endpoint = "/browse/deviantsyouwatch"
        params = {"limit": "50", "offset": offset,
                  "mature_content": self.mature}
        return self._pagination(endpoint, params, public=False)

    def browse_posts_deviantsyouwatch(self, offset=0):
        """Yield posts from users you watch"""
        endpoint = "/browse/posts/deviantsyouwatch"
        params = {"limit": "50", "offset": offset,
                  "mature_content": self.mature}
        return self._pagination(endpoint, params, public=False, unpack=True)

    def browse_newest(self, query=None, offset=0):
        """Browse newest deviations"""
        endpoint = "/browse/newest"
        params = {
            "q"             : query,
            "limit"         : 50 if self.metadata else 120,
            "offset"        : offset,
            "mature_content": self.mature,
        }
        return self._pagination(endpoint, params)

    def browse_popular(self, query=None, timerange=None, offset=0):
        """Yield popular deviations"""
        endpoint = "/browse/popular"
        params = {
            "q"             : query,
            "limit"         : 50 if self.metadata else 120,
            "timerange"     : timerange,
            "offset"        : offset,
            "mature_content": self.mature,
        }
        return self._pagination(endpoint, params)

    def browse_tags(self, tag, offset=0):
        """ Browse a tag """
        endpoint = "/browse/tags"
        params = {
            "tag"           : tag,
            "offset"        : offset,
            "limit"         : 50,
            "mature_content": self.mature,
        }
        return self._pagination(endpoint, params)

    def browse_user_journals(self, username, offset=0):
        """Yield all journal entries of a specific user"""
        endpoint = "/browse/user/journals"
        params = {"username": username, "offset": offset, "limit": 50,
                  "mature_content": self.mature, "featured": "false"}
        return self._pagination(endpoint, params)

    def collections(self, username, folder_id, offset=0):
        """Yield all Deviation-objects contained in a collection folder"""
        endpoint = "/collections/" + folder_id
        params = {"username": username, "offset": offset, "limit": 24,
                  "mature_content": self.mature}
        return self._pagination(endpoint, params)

    @memcache(keyarg=1)
    def collections_folders(self, username, offset=0):
        """Yield all collection folders of a specific user"""
        endpoint = "/collections/folders"
        params = {"username": username, "offset": offset, "limit": 50,
                  "mature_content": self.mature}
        return self._pagination_list(endpoint, params)

    def comments_deviation(self, deviation_id, offset=0):
        """Fetch comments posted on a deviation"""
        endpoint = "/comments/deviation/" + deviation_id
        params = {"maxdepth": "5", "offset": offset, "limit": 50,
                  "mature_content": self.mature}
        return self._pagination_list(endpoint, params=params, key="thread")

    def deviation(self, deviation_id, public=True):
        """Query and return info about a single Deviation"""
        endpoint = "/deviation/" + deviation_id
        deviation = self._call(endpoint, public=public)
        if self.metadata:
            self._metadata((deviation,))
        if self.folders:
            self._folders((deviation,))
        return deviation

    def deviation_content(self, deviation_id, public=True):
        """Get extended content of a single Deviation"""
        endpoint = "/deviation/content"
        params = {"deviationid": deviation_id}
        content = self._call(endpoint, params=params, public=public)
        if public and content["html"].startswith(
                '        <span class=\"username-with-symbol'):
            if self.refresh_token_key:
                content = self._call(endpoint, params=params, public=False)
            else:
                self.log.warning("Private Journal")
        return content

    def deviation_download(self, deviation_id, public=True):
        """Get the original file download (if allowed)"""
        endpoint = "/deviation/download/" + deviation_id
        params = {"mature_content": self.mature}
        return self._call(endpoint, params=params, public=public)

    def deviation_metadata(self, deviations):
        """ Fetch deviation metadata for a set of deviations"""
        if not deviations:
            return []
        endpoint = "/deviation/metadata?" + "&".join(
            "deviationids[{}]={}".format(num, deviation["deviationid"])
            for num, deviation in enumerate(deviations)
        )
        params = {"mature_content": self.mature}
        return self._call(endpoint, params=params)["metadata"]

    def gallery(self, username, folder_id, offset=0, extend=True, public=True):
        """Yield all Deviation-objects contained in a gallery folder"""
        endpoint = "/gallery/" + folder_id
        params = {"username": username, "offset": offset, "limit": 24,
                  "mature_content": self.mature, "mode": "newest"}
        return self._pagination(endpoint, params, extend, public)

    def gallery_all(self, username, offset=0):
        """Yield all Deviation-objects of a specific user"""
        endpoint = "/gallery/all"
        params = {"username": username, "offset": offset, "limit": 24,
                  "mature_content": self.mature}
        return self._pagination(endpoint, params)

    @memcache(keyarg=1)
    def gallery_folders(self, username, offset=0):
        """Yield all gallery folders of a specific user"""
        endpoint = "/gallery/folders"
        params = {"username": username, "offset": offset, "limit": 50,
                  "mature_content": self.mature}
        return self._pagination_list(endpoint, params)

    @memcache(keyarg=1)
    def user_profile(self, username):
        """Get user profile information"""
        endpoint = "/user/profile/" + username
        return self._call(endpoint, fatal=False)

    def user_friends_watch(self, username):
        """Watch a user"""
        endpoint = "/user/friends/watch/" + username
        data = {
            "watch[friend]"       : "0",
            "watch[deviations]"   : "0",
            "watch[journals]"     : "0",
            "watch[forum_threads]": "0",
            "watch[critiques]"    : "0",
            "watch[scraps]"       : "0",
            "watch[activity]"     : "0",
            "watch[collections]"  : "0",
            "mature_content"      : self.mature,
        }
        return self._call(
            endpoint, method="POST", data=data, public=False, fatal=False,
        ).get("success")

    def user_friends_unwatch(self, username):
        """Unwatch a user"""
        endpoint = "/user/friends/unwatch/" + username
        return self._call(
            endpoint, method="POST", public=False, fatal=False,
        ).get("success")

    def authenticate(self, refresh_token_key):
        """Authenticate the application by requesting an access token"""
        self.headers["Authorization"] = \
            self._authenticate_impl(refresh_token_key)

    @cache(maxage=3600, keyarg=1)
    def _authenticate_impl(self, refresh_token_key):
        """Actual authenticate implementation"""
        url = "https://www.deviantart.com/oauth2/token"
        if refresh_token_key:
            self.log.info("Refreshing private access token")
            data = {"grant_type": "refresh_token",
                    "refresh_token": _refresh_token_cache(refresh_token_key)}
        else:
            self.log.info("Requesting public access token")
            data = {"grant_type": "client_credentials"}

        auth = (self.client_id, self.client_secret)
        response = self.extractor.request(
            url, method="POST", data=data, auth=auth, fatal=False)
        data = response.json()

        if response.status_code != 200:
            self.log.debug("Server response: %s", data)
            raise exception.AuthenticationError('"{}" ({})'.format(
                data.get("error_description"), data.get("error")))
        if refresh_token_key:
            _refresh_token_cache.update(
                refresh_token_key, data["refresh_token"])
        return "Bearer " + data["access_token"]

    def _call(self, endpoint, fatal=True, public=True, **kwargs):
        """Call an API endpoint"""
        url = "https://www.deviantart.com/api/v1/oauth2" + endpoint
        kwargs["fatal"] = None

        while True:
            if self.delay:
                time.sleep(self.delay)

            self.authenticate(None if public else self.refresh_token_key)
            kwargs["headers"] = self.headers
            response = self.extractor.request(url, **kwargs)
            data = response.json()
            status = response.status_code

            if 200 <= status < 400:
                if self.delay > self.delay_min:
                    self.delay -= 1
                return data
            if not fatal and status != 429:
                return None
            if data.get("error_description") == "User not found.":
                raise exception.NotFoundError("user or group")

            self.log.debug(response.text)
            msg = "API responded with {} {}".format(
                status, response.reason)
            if status == 429:
                if self.delay < 30:
                    self.delay += 1
                self.log.warning("%s. Using %ds delay.", msg, self.delay)

                if self._warn_429 and self.delay >= 3:
                    self._warn_429 = False
                    if self.client_id == self.CLIENT_ID:
                        self.log.info(
                            "Register your own OAuth application and use its "
                            "credentials to prevent this error: "
                            "https://github.com/mikf/gallery-dl/blob/master/do"
                            "cs/configuration.rst#extractordeviantartclient-id"
                            "--client-secret")
            else:
                self.log.error(msg)
                return data

    def _pagination(self, endpoint, params,
                    extend=True, public=True, unpack=False, key="results"):
        warn = True
        while True:
            data = self._call(endpoint, params=params, public=public)
            if key not in data:
                self.log.error("Unexpected API response: %s", data)
                return
            results = data[key]

            if unpack:
                results = [item["journal"] for item in results
                           if "journal" in item]
            if extend:
                if public and len(results) < params["limit"]:
                    if self.refresh_token_key:
                        self.log.debug("Switching to private access token")
                        public = False
                        continue
                    elif data["has_more"] and warn:
                        warn = False
                        self.log.warning(
                            "Private deviations detected! Run 'gallery-dl "
                            "oauth:deviantart' and follow the instructions to "
                            "be able to access them.")
                if self.metadata:
                    self._metadata(results)
                if self.folders:
                    self._folders(results)
            yield from results

            if not data["has_more"] and (
                    self.strategy != "manual" or not results or not extend):
                return

            if "next_cursor" in data:
                params["offset"] = None
                params["cursor"] = data["next_cursor"]
            elif data["next_offset"] is not None:
                params["offset"] = data["next_offset"]
                params["cursor"] = None
            else:
                if params.get("offset") is None:
                    return
                params["offset"] = int(params["offset"]) + len(results)

    def _pagination_list(self, endpoint, params, key="results"):
        result = []
        result.extend(self._pagination(endpoint, params, False, key=key))
        return result

    def _metadata(self, deviations):
        """Add extended metadata to each deviation object"""
        for deviation, metadata in zip(
                deviations, self.deviation_metadata(deviations)):
            deviation.update(metadata)
            deviation["tags"] = [t["tag_name"] for t in deviation["tags"]]

    def _folders(self, deviations):
        """Add a list of all containing folders to each deviation object"""
        for deviation in deviations:
            deviation["folders"] = self._folders_map(
                deviation["author"]["username"])[deviation["deviationid"]]

    @memcache(keyarg=1)
    def _folders_map(self, username):
        """Generate a deviation_id -> folders mapping for 'username'"""
        self.log.info("Collecting folder information for '%s'", username)
        folders = self.gallery_folders(username)

        # create 'folderid'-to-'folder' mapping
        fmap = {
            folder["folderid"]: folder
            for folder in folders
        }

        # add parent names to folders, but ignore "Featured" as parent
        featured = folders[0]["folderid"]
        done = False

        while not done:
            done = True
            for folder in folders:
                parent = folder["parent"]
                if not parent:
                    pass
                elif parent == featured:
                    folder["parent"] = None
                else:
                    parent = fmap[parent]
                    if parent["parent"]:
                        done = False
                    else:
                        folder["name"] = parent["name"] + "/" + folder["name"]
                        folder["parent"] = None

        # map deviationids to folder names
        dmap = collections.defaultdict(list)
        for folder in folders:
            for deviation in self.gallery(
                    username, folder["folderid"], 0, False):
                dmap[deviation["deviationid"]].append(folder["name"])
        return dmap


class DeviantartEclipseAPI():
    """Interface to the DeviantArt Eclipse API"""

    def __init__(self, extractor):
        self.extractor = extractor
        self.log = extractor.log
        self.request = self.extractor._limited_request
        self.csrf_token = None

    def deviation_extended_fetch(self, deviation_id, user=None, kind=None):
        endpoint = "/da-browse/shared_api/deviation/extended_fetch"
        params = {
            "deviationid"    : deviation_id,
            "username"       : user,
            "type"           : kind,
            "include_session": "false",
        }
        return self._call(endpoint, params)

    def gallery_scraps(self, user, offset=None):
        endpoint = "/da-user-profile/api/gallery/contents"
        params = {
            "username"     : user,
            "offset"       : offset,
            "limit"        : 24,
            "scraps_folder": "true",
        }
        return self._pagination(endpoint, params)

    def user_watching(self, user, offset=None):
        endpoint = "/da-user-profile/api/module/watching"
        params = {
            "username": user,
            "moduleid": self._module_id_watching(user),
            "offset"  : offset,
            "limit"   : 24,
        }
        return self._pagination(endpoint, params)

    def _call(self, endpoint, params):
        url = "https://www.deviantart.com/_napi" + endpoint
        headers = {"Referer": "https://www.deviantart.com/"}
        params["csrf_token"] = self.csrf_token or self._fetch_csrf_token()

        response = self.request(
            url, params=params, headers=headers, fatal=None)

        if response.status_code == 404:
            raise exception.StopExtraction(
                "Your account must use the Eclipse interface.")
        try:
            return response.json()
        except Exception:
            return {"error": response.text}

    def _pagination(self, endpoint, params):
        while True:
            data = self._call(endpoint, params)

            results = data.get("results")
            if results is None:
                return
            yield from results

            if not data.get("hasMore"):
                return

            next_offset = data.get("nextOffset")
            if next_offset:
                params["offset"] = next_offset
            else:
                params["offset"] += params["limit"]

    def _module_id_watching(self, user):
        url = "{}/{}/about".format(self.extractor.root, user)
        page = self.request(url).text
        pos = page.find('\\"type\\":\\"watching\\"')
        if pos < 0:
            raise exception.NotFoundError("module")
        self._fetch_csrf_token(page)
        return text.rextract(page, '\\"id\\":', ',', pos)[0].strip('" ')

    def _fetch_csrf_token(self, page=None):
        if page is None:
            page = self.request(self.extractor.root + "/").text
        self.csrf_token = token = text.extr(
            page, "window.__CSRF_TOKEN__ = '", "'")
        return token


@cache(maxage=100*365*24*3600, keyarg=0)
def _refresh_token_cache(token):
    if token and token[0] == "#":
        return None
    return token


###############################################################################
# Journal Formats #############################################################

SHADOW_TEMPLATE = """
<span class="shadow">
    <img src="{src}" class="smshadow" width="{width}" height="{height}">
</span>
<br><br>
"""

HEADER_TEMPLATE = """<div usr class="gr">
<div class="metadata">
    <h2><a href="{url}">{title}</a></h2>
    <ul>
        <li class="author">
            by <span class="name"><span class="username-with-symbol u">
            <a class="u regular username" href="{userurl}">{username}</a>\
<span class="user-symbol regular"></span></span></span>,
            <span>{date}</span>
        </li>
        <li class="category">
            {categories}
        </li>
    </ul>
</div>
"""

HEADER_CUSTOM_TEMPLATE = """<div class='boxtop journaltop'>
<h2>
    <img src="https://st.deviantart.net/minish/gruzecontrol/icons/journal.gif\
?2" style="vertical-align:middle" alt=""/>
    <a href="{url}">{title}</a>
</h2>
Journal Entry: <span>{date}</span>
"""

JOURNAL_TEMPLATE_HTML = """text:<!DOCTYPE html>
<html>
<head>
    <meta charset="utf-8">
    <title>{title}</title>
    <link rel="stylesheet" href="https://st.deviantart.net/\
css/deviantart-network_lc.css?3843780832">
    <link rel="stylesheet" href="https://st.deviantart.net/\
css/group_secrets_lc.css?3250492874">
    <link rel="stylesheet" href="https://st.deviantart.net/\
css/v6core_lc.css?4246581581">
    <link rel="stylesheet" href="https://st.deviantart.net/\
css/sidebar_lc.css?1490570941">
    <link rel="stylesheet" href="https://st.deviantart.net/\
css/writer_lc.css?3090682151">
    <link rel="stylesheet" href="https://st.deviantart.net/\
css/v6loggedin_lc.css?3001430805">
    <style>{css}</style>
    <link rel="stylesheet" href="https://st.deviantart.net/\
roses/cssmin/core.css?1488405371919" >
    <link rel="stylesheet" href="https://st.deviantart.net/\
roses/cssmin/peeky.css?1487067424177" >
    <link rel="stylesheet" href="https://st.deviantart.net/\
roses/cssmin/desktop.css?1491362542749" >
</head>
<body id="deviantART-v7" class="bubble no-apps loggedout w960 deviantart">
    <div id="output">
    <div class="dev-page-container bubbleview">
    <div class="dev-page-view view-mode-normal">
    <div class="dev-view-main-content">
    <div class="dev-view-deviation">
    {shadow}
    <div class="journal-wrapper tt-a">
    <div class="journal-wrapper2">
    <div class="journal {cls} journalcontrol">
    {html}
    </div>
    </div>
    </div>
    </div>
    </div>
    </div>
    </div>
    </div>
</body>
</html>
"""

JOURNAL_TEMPLATE_HTML_EXTRA = """\
<div id="devskin0"><div class="negate-box-margin" style="">\
<div usr class="gr-box gr-genericbox"
        ><i usr class="gr1"><i></i></i
        ><i usr class="gr2"><i></i></i
        ><i usr class="gr3"><i></i></i
        ><div usr class="gr-top">
            <i usr class="tri"></i>
            {}
            </div>
    </div><div usr class="gr-body"><div usr class="gr">
            <div class="grf-indent">
            <div class="text">
                {}            </div>
        </div>
                </div></div>
        <i usr class="gr3 gb"></i>
        <i usr class="gr2 gb"></i>
        <i usr class="gr1 gb gb1"></i>    </div>
    </div></div>"""

JOURNAL_TEMPLATE_TEXT = """text:{title}
by {username}, {date}

{content}
"""<|MERGE_RESOLUTION|>--- conflicted
+++ resolved
@@ -931,22 +931,6 @@
             "range": "2-",
             "count": 4,
         }),
-<<<<<<< HEAD
-        # video
-        # BUG: deactivated account
-        ("https://www.deviantart.com/chi-u/art/-VIDEO-Brushes-330774593", {
-            "pattern": r"https://wixmp-.+wixmp.com/v/mp4/.+\.720p\.\w+.mp4",
-            "keyword": {
-                "filename": r"re:_video____brushes_\w+_by_chi_u-d5gxnb5",
-                "extension": "mp4",
-                "target": {
-                    "duration": 306,
-                    "filesize": 19367585,
-                    "quality": "720p",
-                    "src": str,
-                },
-            }
-=======
         # sta.sh URL from deviation["text_content"]["body"]["features"]
         (("https://www.deviantart.com"
           "/cimar-wildehopps/art/Honorary-Vixen-859809305"), {
@@ -954,7 +938,6 @@
             "pattern": ("text:<!DOCTYPE html>\n|" +
                         DeviantartStashExtractor.pattern),
             "count": 2,
->>>>>>> 2d7d80d3
         }),
         # journal
         ("https://www.deviantart.com/shimoda7/journal/ARTility-583755752", {
