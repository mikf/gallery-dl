--- conflicted
+++ resolved
@@ -20,17 +20,10 @@
     filename_fmt = "{tim}.{extension}"
     archive_fmt = "{board}_{thread}_{tim}"
     url_fmt = "https://{server}.2chan.net/{board}/src/{filename}"
-<<<<<<< HEAD
     pattern = r"(?:https?://)?([\w-]+)\.2chan\.net/([^/]+)/res/(\d+)"
-    test = ("http://dec.2chan.net/70/res/947.htm", {
-        "url": "c5c12b80b290e224b6758507b3bb952044f4595b",
-        "keyword": "4bd22e7a9c3636faecd6ea7082509e8655e10dd0",
-=======
-    pattern = r"(?:https?://)?([^.]+)\.2chan\.net/([^/]+)/res/(\d+)"
     test = ("http://dec.2chan.net/70/res/4752.htm", {
         "url": "1c2d2ce8aea0fc71d94735cfc30009d628f33548",
         "keyword": "f508d6841ea2cb19ed799aac9dc580263ca50651",
->>>>>>> 447488fb
     })
 
     def __init__(self, match):
