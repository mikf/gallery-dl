--- conflicted
+++ resolved
@@ -53,20 +53,11 @@
     def images(self, _):
         page_num = 1
         while True:
-<<<<<<< HEAD
-            response = self.request(
-                "{}/tumblrblog/gallery/{}/{}.html"
-                .format(self.root, self.gallery_id, page_num),
-                follow_redirects=False
-            )
-            if response.status_code != 200:
-=======
             url = "{}/tumblrblog/gallery/{}/{}.html".format(
                 self.root, self.gallery_id, page_num)
-            response = self.request(url, allow_redirects=False, fatal=False)
+            response = self.request(url, follow_redirects=False, fatal=False)
 
             if response.status_code >= 300:
->>>>>>> 47eae4c3
                 return
 
             for url in self._urls_from_page(response.text):
@@ -124,45 +115,11 @@
     def images(self, _):
         page_url = "s.php?q=" + self.search_term
         while True:
-<<<<<<< HEAD
-            response = self.request(
-                "{}/s.php?q={}&page={}"
-                .format(self.root, self.search_term, page_num),
-                follow_redirects=False
-            )
-            if response.status_code != 200:
-                return
-=======
             page = self.request(self.root + "/" + page_url).text
->>>>>>> 47eae4c3
 
             for gallery_id in text.extract_iter(
                     page, '<div class="title"><a href="post/', '.html'):
 
-<<<<<<< HEAD
-            gallery_ids = list(text.extract_iter(
-                page,
-                '<div class="title"><a href="post/',
-                '.html'
-            ))
-
-            for gallery_id in gallery_ids:
-                post_page = self.request(
-                    "{}/post/{}.html"
-                    .format(self.root, gallery_id),
-                    follow_redirects=False
-                ).text
-                for image_src in TumblrgalleryPostExtractor.images(
-                    self, post_page
-                ):
-                    image_src[1]["title"] = text.remove_html(
-                        text.unescape(
-                            text.extract(post_page, "<title>", "</title>")[0]
-                        )
-                    ).replace("_", "-")
-                    image_src[1]["gallery_id"] = gallery_id
-                    yield image_src
-=======
                 url = "{}/post/{}.html".format(self.root, gallery_id)
                 post_page = self.request(url).text
 
@@ -178,5 +135,4 @@
                 page, '</span> <a class="btn btn-primary" href="', '"')[0]
             if not next_url or page_url == next_url:
                 return
-            page_url = next_url
->>>>>>> 47eae4c3
+            page_url = next_url