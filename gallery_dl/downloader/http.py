# -*- coding: utf-8 -*-

# Copyright 2014-2025 Mike Fährmann
#
# This program is free software; you can redistribute it and/or modify
# it under the terms of the GNU General Public License version 2 as
# published by the Free Software Foundation.

"""Downloader module for http:// and https:// URLs"""

import time
import mimetypes
from requests.exceptions import RequestException, ConnectionError, Timeout
from .common import DownloaderBase
<<<<<<< HEAD
from .. import text, util, output, ffprobe
=======
from .. import text, util, output, exception
>>>>>>> 15612848
from ssl import SSLError
FLAGS = util.FLAGS


class HttpDownloader(DownloaderBase):
    scheme = "http"

    def __init__(self, job):
        DownloaderBase.__init__(self, job)
        extractor = job.extractor
        self.downloading = False

        self.adjust_extension = self.config("adjust-extensions", True)
        self.chunk_size = self.config("chunk-size", 32768)
        self.metadata = extractor.config("http-metadata")
        self.progress = self.config("progress", 3.0)
        self.validate = self.config("validate", True)
        self.validate_html = self.config("validate-html", True)
        self.headers = self.config("headers")
        self.minsize = self.config("filesize-min")
        self.maxsize = self.config("filesize-max")
        self.minlength = self.config("videolength-min")
        self.maxlength = self.config("videolength-max")
        self.retries = self.config("retries", extractor._retries)
        self.retry_codes = self.config("retry-codes", extractor._retry_codes)
        self.timeout = self.config("timeout", extractor._timeout)
        self.verify = self.config("verify", extractor._verify)
        self.mtime = self.config("mtime", True)
        self.rate = self.config("rate")
        interval_429 = self.config("sleep-429")

        if not self.config("consume-content", False):
            # this resets the underlying TCP connection, and therefore
            # if the program makes another request to the same domain,
            # a new connection (either TLS or plain TCP) must be made
            self.release_conn = lambda resp: resp.close()

        if self.retries < 0:
            self.retries = float("inf")
        if self.minsize:
            minsize = text.parse_bytes(self.minsize)
            if not minsize:
                self.log.warning(
                    "Invalid minimum file size (%r)", self.minsize)
            self.minsize = minsize
        if self.maxsize:
            maxsize = text.parse_bytes(self.maxsize)
            if not maxsize:
                self.log.warning(
                    "Invalid maximum file size (%r)", self.maxsize)
            self.maxsize = maxsize
        if self.minlength:
            minlength = text.parse_duration(self.minlength)
            if not minlength:
                self.log.warning(
                    "Invalid maximum videolength duration (%r)",
                    self.minlength)
            self.minlength = minlength
        if self.maxlength:
            maxlength = text.parse_duration(self.maxlength)
            if not maxlength:
                self.log.warning(
                    "Invalid maximum videolength duration (%r)",
                    self.maxlength)
            self.maxlength = maxlength
        if isinstance(self.chunk_size, str):
            chunk_size = text.parse_bytes(self.chunk_size)
            if not chunk_size:
                self.log.warning(
                    "Invalid chunk size (%r)", self.chunk_size)
                chunk_size = 32768
            self.chunk_size = chunk_size
        if self.rate:
            func = util.build_selection_func(self.rate, 0, text.parse_bytes)
            rmax = func.args[1] if hasattr(func, "args") else func()
            if rmax:
                if rmax < self.chunk_size:
                    # reduce chunk_size to allow for one iteration each second
                    self.chunk_size = rmax
                self.rate = func
                self.receive = self._receive_rate
            else:
                self.log.warning("Invalid rate limit (%r)", self.rate)
                self.rate = False
        if self.progress is not None:
            self.receive = self._receive_rate
            if self.progress < 0.0:
                self.progress = 0.0
        if interval_429 is None:
            self.interval_429 = extractor._interval_429
        else:
            self.interval_429 = util.build_duration_func(interval_429)

    def download(self, url, pathfmt):
        try:
            return self._download_impl(url, pathfmt)
        except Exception as exc:
            if self.downloading:
                output.stderr_write("\n")
            self.log.debug("", exc_info=exc)
            raise
        finally:
            # remove file from incomplete downloads
            if self.downloading and not self.part:
                util.remove_file(pathfmt.temppath)

    def _download_impl(self, url, pathfmt):
        response = None
        tries = code = 0
        msg = ""

        metadata = self.metadata
        kwdict = pathfmt.kwdict
        expected_status = kwdict.get(
            "_http_expected_status", ())
        adjust_extension = kwdict.get(
            "_http_adjust_extension", self.adjust_extension)

        if self.part and not metadata:
            pathfmt.part_enable(self.partdir)

        while True:
            if tries:
                if response:
                    self.release_conn(response)
                    response = None

                self.log.warning("%s (%s/%s)", msg, tries, self.retries+1)
                if tries > self.retries:
                    return False

                if code == 429 and self.interval_429:
                    s = self.interval_429()
                    time.sleep(s if s > tries else tries)
                else:
                    time.sleep(tries)
                code = 0

            tries += 1
            file_header = None

            # collect HTTP headers
            headers = {"Accept": "*/*"}
            #   file-specific headers
            extra = kwdict.get("_http_headers")
            if extra:
                headers.update(extra)
            #   general headers
            if self.headers:
                headers.update(self.headers)
            #   partial content
            file_size = pathfmt.part_size()
            if file_size:
                headers["Range"] = f"bytes={file_size}-"

            # connect to (remote) source
            try:
                response = self.session.request(
                    kwdict.get("_http_method", "GET"), url,
                    stream=True,
                    headers=headers,
                    data=kwdict.get("_http_data"),
                    timeout=self.timeout,
                    proxies=self.proxies,
                    verify=self.verify,
                )
            except ConnectionError as exc:
                try:
                    reason = exc.args[0].reason
                    cls = reason.__class__.__name__
                    pre, _, err = str(reason.args[-1]).partition(":")
                    msg = f"{cls}: {(err or pre).lstrip()}"
                except Exception:
                    msg = str(exc)
                continue
            except Timeout as exc:
                msg = str(exc)
                continue
            except Exception as exc:
                self.log.warning(exc)
                return False

            # check response
            code = response.status_code
            if code == 200 or code in expected_status:  # OK
                offset = 0
                size = response.headers.get("Content-Length")
            elif code == 206:  # Partial Content
                offset = file_size
                size = response.headers["Content-Range"].rpartition("/")[2]
            elif code == 416 and file_size:  # Requested Range Not Satisfiable
                break
            else:
                msg = f"'{code} {response.reason}' for '{url}'"

                challenge = util.detect_challenge(response)
                if challenge is not None:
                    self.log.warning(challenge)

                if code in self.retry_codes or 500 <= code < 600:
                    continue
                retry = kwdict.get("_http_retry")
                if retry and retry(response):
                    continue
                self.release_conn(response)
                self.log.warning(msg)
                return False

            # check for invalid responses
            if self.validate and \
                    (validate := kwdict.get("_http_validate")) is not None:
                try:
                    result = validate(response)
                except Exception:
                    self.release_conn(response)
                    raise
                if isinstance(result, str):
                    url = result
                    tries -= 1
                    continue
                if not result:
                    self.release_conn(response)
                    self.log.warning("Invalid response")
                    return False
            if self.validate_html and response.headers.get(
                    "content-type", "").startswith("text/html") and \
                    pathfmt.extension not in ("html", "htm"):
                if response.history:
                    self.log.warning("HTTP redirect to '%s'", response.url)
                else:
                    self.log.warning("HTML response")
                return False

            # check file size
            size = text.parse_int(size, None)
            if size is not None:
                if self.minsize and size < self.minsize:
                    self.release_conn(response)
                    self.log.warning(
                        "File size smaller than allowed minimum (%s < %s)",
                        size, self.minsize)
                    pathfmt.temppath = ""
                    return True
                if self.maxsize and size > self.maxsize:
                    self.release_conn(response)
                    self.log.warning(
                        "File size larger than allowed maximum (%s > %s)",
                        size, self.maxsize)
                    pathfmt.temppath = ""
                    return True

            build_path = False

            # set missing filename extension from MIME type
            if not pathfmt.extension:
                pathfmt.set_extension(self._find_extension(response))
                build_path = True

            # set metadata from HTTP headers
            if metadata:
                kwdict[metadata] = util.extract_headers(response)
                build_path = True

            # check video length using ffprobe request
            if (self.minlength or self.maxlength):
                length = ffprobe.get_video_length(self, url)

                if length and self.minlength and length < self.minlength:
                    self.release_conn(response)
                    self.log.warning(
                        "Video length is shorter than allowed minimum "
                        "(%s < %s)",
                        length, self.minlength)
                    pathfmt.temppath = ""
                    return True

                if length and self.maxlength and length > self.maxlength:
                    self.release_conn(response)
                    self.log.warning(
                        "Video length is longer than allowed maximum "
                        "(%s > %s)",
                        length, self.maxlength)
                    pathfmt.temppath = ""
                    return True

            # build and check file path
            if build_path:
                pathfmt.build_path()
                if pathfmt.exists():
                    pathfmt.temppath = ""
                    # release the connection back to pool by explicitly
                    # calling .close()
                    # see https://requests.readthedocs.io/en/latest/user
                    # /advanced/#body-content-workflow
                    # when the image size is on the order of megabytes,
                    # re-establishing a TLS connection will typically be faster
                    # than consuming the whole response
                    response.close()
                    return True
                if self.part and metadata:
                    pathfmt.part_enable(self.partdir)
                metadata = False

            content = response.iter_content(self.chunk_size)

            validate_sig = kwdict.get("_http_signature")
            validate_ext = (adjust_extension and
                            pathfmt.extension in SIGNATURE_CHECKS)

            # check filename extension against file header
            if not offset and (validate_ext or validate_sig):
                try:
                    file_header = next(
                        content if response.raw.chunked
                        else response.iter_content(16), b"")
                except (RequestException, SSLError) as exc:
                    msg = str(exc)
                    continue
                if validate_sig:
                    result = validate_sig(file_header)
                    if result is not True:
                        self.release_conn(response)
                        self.log.warning(
                            result or "Invalid file signature bytes")
                        return False
                if validate_ext and self._adjust_extension(
                        pathfmt, file_header) and pathfmt.exists():
                    pathfmt.temppath = ""
                    response.close()
                    return True

            # set open mode
            if not offset:
                mode = "w+b"
                if file_size:
                    self.log.debug("Unable to resume partial download")
            else:
                mode = "r+b"
                self.log.debug("Resuming download at byte %d", offset)

            # download content
            self.downloading = True
            with pathfmt.open(mode) as fp:
                if fp is None:
                    # '.part' file no longer exists
                    break
                if file_header:
                    fp.write(file_header)
                    offset += len(file_header)
                elif offset:
                    if adjust_extension and \
                            pathfmt.extension in SIGNATURE_CHECKS:
                        self._adjust_extension(pathfmt, fp.read(16))
                    fp.seek(offset)

                self.out.start(pathfmt.path)
                try:
                    self.receive(fp, content, size, offset)
                except (RequestException, SSLError) as exc:
                    msg = str(exc)
                    output.stderr_write("\n")
                    continue
                except exception.StopExtraction:
                    response.close()
                    return False
                except exception.ControlException:
                    response.close()
                    raise

                # check file size
                if size and fp.tell() < size:
                    msg = f"file size mismatch ({fp.tell()} < {size})"
                    output.stderr_write("\n")
                    continue

            break

        self.downloading = False
        if self.mtime:
            if "_http_lastmodified" in kwdict:
                kwdict["_mtime_http"] = kwdict["_http_lastmodified"]
            else:
                kwdict["_mtime_http"] = response.headers.get("Last-Modified")
        else:
            kwdict["_mtime_http"] = None

        return True

    def release_conn(self, response):
        """Release connection back to pool by consuming response body"""
        try:
            for _ in response.iter_content(self.chunk_size):
                pass
        except (RequestException, SSLError) as exc:
            output.stderr_write("\n")
            self.log.debug(
                "Unable to consume response body (%s: %s); "
                "closing the connection anyway", exc.__class__.__name__, exc)
            response.close()

    def receive(self, fp, content, bytes_total, bytes_start):
        write = fp.write
        for data in content:
            write(data)

            if FLAGS.DOWNLOAD is not None:
                FLAGS.process("DOWNLOAD")

    def _receive_rate(self, fp, content, bytes_total, bytes_start):
        rate = self.rate() if self.rate else None
        write = fp.write
        progress = self.progress

        bytes_downloaded = 0
        time_start = time.monotonic()

        for data in content:
            time_elapsed = time.monotonic() - time_start
            bytes_downloaded += len(data)

            write(data)

            if FLAGS.DOWNLOAD is not None:
                FLAGS.process("DOWNLOAD")

            if progress is not None:
                if time_elapsed > progress:
                    self.out.progress(
                        bytes_total,
                        bytes_start + bytes_downloaded,
                        int(bytes_downloaded / time_elapsed),
                    )

            if rate is not None:
                time_expected = bytes_downloaded / rate
                if time_expected > time_elapsed:
                    time.sleep(time_expected - time_elapsed)

    def _find_extension(self, response):
        """Get filename extension from MIME type"""
        mtype = response.headers.get("Content-Type", "image/jpeg")
        mtype = mtype.partition(";")[0]

        if "/" not in mtype:
            mtype = "image/" + mtype

        if mtype in MIME_TYPES:
            return MIME_TYPES[mtype]

        ext = mimetypes.guess_extension(mtype, strict=False)
        if ext:
            return ext[1:]

        self.log.warning("Unknown MIME type '%s'", mtype)
        return "bin"

    def _adjust_extension(self, pathfmt, file_header):
        """Check filename extension against file header"""
        if not SIGNATURE_CHECKS[pathfmt.extension](file_header):
            for ext, check in SIGNATURE_CHECKS.items():
                if check(file_header):
                    pathfmt.set_extension(ext)
                    pathfmt.build_path()
                    return True
        return False


MIME_TYPES = {
    "image/jpeg"    : "jpg",
    "image/jpg"     : "jpg",
    "image/png"     : "png",
    "image/gif"     : "gif",
    "image/bmp"     : "bmp",
    "image/x-bmp"   : "bmp",
    "image/x-ms-bmp": "bmp",
    "image/webp"    : "webp",
    "image/avif"    : "avif",
    "image/heic"    : "heic",
    "image/heif"    : "heif",
    "image/svg+xml" : "svg",
    "image/ico"     : "ico",
    "image/icon"    : "ico",
    "image/x-icon"  : "ico",
    "image/vnd.microsoft.icon" : "ico",
    "image/x-photoshop"        : "psd",
    "application/x-photoshop"  : "psd",
    "image/vnd.adobe.photoshop": "psd",

    "video/webm": "webm",
    "video/ogg" : "ogg",
    "video/mp4" : "mp4",
    "video/m4v" : "m4v",
    "video/x-m4v": "m4v",
    "video/quicktime": "mov",

    "audio/wav"  : "wav",
    "audio/x-wav": "wav",
    "audio/webm" : "webm",
    "audio/ogg"  : "ogg",
    "audio/mpeg" : "mp3",

    "application/zip"  : "zip",
    "application/x-zip": "zip",
    "application/x-zip-compressed": "zip",
    "application/rar"  : "rar",
    "application/x-rar": "rar",
    "application/x-rar-compressed": "rar",
    "application/x-7z-compressed" : "7z",

    "application/pdf"  : "pdf",
    "application/x-pdf": "pdf",
    "application/x-shockwave-flash": "swf",

    "text/html": "html",

    "application/ogg": "ogg",
    # https://www.iana.org/assignments/media-types/model/obj
    "model/obj": "obj",
    "application/octet-stream": "bin",
}


def _signature_html(s):
    s = s[:14].lstrip()
    return s and b"<!doctype html".startswith(s.lower())


# https://en.wikipedia.org/wiki/List_of_file_signatures
SIGNATURE_CHECKS = {
    "jpg" : lambda s: s[0:3] == b"\xFF\xD8\xFF",
    "png" : lambda s: s[0:8] == b"\x89PNG\r\n\x1A\n",
    "gif" : lambda s: s[0:6] in (b"GIF87a", b"GIF89a"),
    "bmp" : lambda s: s[0:2] == b"BM",
    "webp": lambda s: (s[0:4] == b"RIFF" and
                       s[8:12] == b"WEBP"),
    "avif": lambda s: s[4:11] == b"ftypavi" and s[11] in b"fs",
    "heic": lambda s: (s[4:10] == b"ftyphe" and s[10:12] in (
                       b"ic", b"im", b"is", b"ix", b"vc", b"vm", b"vs")),
    "svg" : lambda s: s[0:5] == b"<?xml",
    "ico" : lambda s: s[0:4] == b"\x00\x00\x01\x00",
    "cur" : lambda s: s[0:4] == b"\x00\x00\x02\x00",
    "psd" : lambda s: s[0:4] == b"8BPS",
    "mp4" : lambda s: (s[4:8] == b"ftyp" and s[8:11] in (
                       b"mp4", b"avc", b"iso")),
    "m4v" : lambda s: s[4:11] == b"ftypM4V",
    "mov" : lambda s: s[4:12] == b"ftypqt  ",
    "webm": lambda s: s[0:4] == b"\x1A\x45\xDF\xA3",
    "ogg" : lambda s: s[0:4] == b"OggS",
    "wav" : lambda s: (s[0:4] == b"RIFF" and
                       s[8:12] == b"WAVE"),
    "mp3" : lambda s: (s[0:3] == b"ID3" or
                       s[0:2] in (b"\xFF\xFB", b"\xFF\xF3", b"\xFF\xF2")),
    "zip" : lambda s: s[0:4] in (b"PK\x03\x04", b"PK\x05\x06", b"PK\x07\x08"),
    "rar" : lambda s: s[0:6] == b"Rar!\x1A\x07",
    "7z"  : lambda s: s[0:6] == b"\x37\x7A\xBC\xAF\x27\x1C",
    "pdf" : lambda s: s[0:5] == b"%PDF-",
    "swf" : lambda s: s[0:3] in (b"CWS", b"FWS"),
    "html": _signature_html,
    "htm" : _signature_html,
    "blend": lambda s: s[0:7] == b"BLENDER",
    # unfortunately the Wavefront .obj format doesn't have a signature,
    # so we check for the existence of Blender's comment
    "obj" : lambda s: s[0:11] == b"# Blender v",
    # Celsys Clip Studio Paint format
    # https://github.com/rasensuihei/cliputils/blob/master/README.md
    "clip": lambda s: s[0:8] == b"CSFCHUNK",
    # check 'bin' files against all other file signatures
    "bin" : lambda s: False,
}

__downloader__ = HttpDownloader<|MERGE_RESOLUTION|>--- conflicted
+++ resolved
@@ -12,11 +12,7 @@
 import mimetypes
 from requests.exceptions import RequestException, ConnectionError, Timeout
 from .common import DownloaderBase
-<<<<<<< HEAD
-from .. import text, util, output, ffprobe
-=======
-from .. import text, util, output, exception
->>>>>>> 15612848
+from .. import text, util, output, exception, ffprobe
 from ssl import SSLError
 FLAGS = util.FLAGS
 
