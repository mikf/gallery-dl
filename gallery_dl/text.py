# -*- coding: utf-8 -*-

# Copyright 2015-2025 Mike Fährmann
#
# This program is free software; you can redistribute it and/or modify
# it under the terms of the GNU General Public License version 2 as
# published by the Free Software Foundation.

"""Collection of functions that work on strings/text"""

import html
import urllib.parse
import re as re_module

try:
    re_compile = re_module._compiler.compile
except AttributeError:
    re_compile = re_module.sre_compile.compile

HTML_RE = re_compile(r"<[^>]+>")
PATTERN_CACHE = {}


def re(pattern):
    """Compile a regular expression pattern"""
    try:
        return PATTERN_CACHE[pattern]
    except KeyError:
        p = PATTERN_CACHE[pattern] = re_compile(pattern)
        return p


def remove_html(txt, repl=" ", sep=" "):
    """Remove html-tags from a string"""
    try:
        txt = HTML_RE.sub(repl, txt)
    except TypeError:
        return ""
    if sep:
        return sep.join(txt.split())
    return txt.strip()


def split_html(txt):
    """Split input string by HTML tags"""
    try:
        return [
            unescape(x).strip()
            for x in HTML_RE.split(txt)
            if x and not x.isspace()
        ]
    except TypeError:
        return []


def slugify(value):
    """Convert a string to a URL slug

    Adapted from:
    https://github.com/django/django/blob/master/django/utils/text.py
    """
    value = re(r"[^\w\s-]").sub("", str(value).lower())
    return re(r"[-\s]+").sub("-", value).strip("-_")


def sanitize_whitespace(value):
    """Replace all whitespace characters with a single space"""
    return re(r"\s+").sub(" ", value.strip())


def ensure_http_scheme(url, scheme="https://"):
    """Prepend 'scheme' to 'url' if it doesn't have one"""
    if url and not url.startswith(("https://", "http://")):
        return scheme + url.lstrip("/:")
    return url


def root_from_url(url, scheme="https://"):
    """Extract scheme and domain from a URL"""
    if not url.startswith(("https://", "http://")):
        try:
            return scheme + url[:url.index("/")]
        except ValueError:
            return scheme + url
    try:
        return url[:url.index("/", 8)]
    except ValueError:
        return url


def filename_from_url(url):
    """Extract the last part of an URL to use as a filename"""
    try:
        return url.partition("?")[0].rpartition("/")[2]
    except Exception:
        return ""


def ext_from_url(url):
    """Extract the filename extension of an URL"""
    name, _, ext = filename_from_url(url).rpartition(".")
    return ext.lower() if name else ""


def nameext_from_url(url, data=None):
    """Extract the last part of an URL and fill 'data' accordingly"""
    if data is None:
        data = {}

    filename = unquote(filename_from_url(url))
    name, _, ext = filename.rpartition(".")
    if name and len(ext) <= 16:
        data["filename"] = name
        data["extension"] = ext.lower()
    else:
        data["filename"] = filename
        data["extension"] = ""

    return data


def nameext_from_name(filename, data=None):
    """Extract the last part of an URL and fill 'data' accordingly"""
    if data is None:
        data = {}

    name, _, ext = filename.rpartition(".")
    if name and len(ext) <= 16:
        data["filename"] = name
        data["extension"] = ext.lower()
    else:
        data["filename"] = filename
        data["extension"] = ""

    return data


def extract(txt, begin, end, pos=None):
    """Extract the text between 'begin' and 'end' from 'txt'

    Args:
        txt: String to search in
        begin: First string to be searched for
        end: Second string to be searched for after 'begin'
        pos: Starting position for searches in 'txt'

    Returns:
        The string between the two search-strings 'begin' and 'end' beginning
        with position 'pos' in 'txt' as well as the position after 'end'.

        If at least one of 'begin' or 'end' is not found, None and the original
        value of 'pos' is returned

    Examples:
        extract("abcde", "b", "d")    -> "c" , 4
        extract("abcde", "b", "d", 3) -> None, 3
    """
    try:
        first = txt.index(begin, pos) + len(begin)
        last = txt.index(end, first)
        return txt[first:last], last+len(end)
    except Exception:
        return None, 0 if pos is None else pos


def extr(txt, begin, end, default=""):
    """Stripped-down version of 'extract()'"""
    try:
        first = txt.index(begin) + len(begin)
        return txt[first:txt.index(end, first)]
    except Exception:
        return default


def rextract(txt, begin, end, pos=None):
    try:
        lbeg = len(begin)
        first = txt.rindex(begin, None, pos)
        last = txt.index(end, first + lbeg)
        return txt[first + lbeg:last], first
    except Exception:
        return None, -1 if pos is None else pos


def rextr(txt, begin, end, pos=None, default=""):
    """Stripped-down version of 'rextract()'"""
    try:
        first = txt.rindex(begin, None, pos) + len(begin)
        return txt[first:txt.index(end, first)]
    except Exception:
        return default


def extract_all(txt, rules, pos=None, values=None):
    """Calls extract for each rule and returns the result in a dict"""
    if values is None:
        values = {}
    for key, begin, end in rules:
        result, pos = extract(txt, begin, end, pos)
        if key:
            values[key] = result
    return values, 0 if pos is None else pos


def extract_iter(txt, begin, end, pos=None):
    """Yield values that would be returned by repeated calls of extract()"""
    try:
        index = txt.index
        lbeg = len(begin)
        lend = len(end)
        while True:
            first = index(begin, pos) + lbeg
            last = index(end, first)
            pos = last + lend
            yield txt[first:last]
    except Exception:
        return


def extract_from(txt, pos=None, default=""):
    """Returns a function object that extracts from 'txt'"""
    def extr(begin, end, index=txt.index, txt=txt):
        nonlocal pos
        try:
            first = index(begin, pos) + len(begin)
            last = index(end, first)
            pos = last + len(end)
            return txt[first:last]
        except Exception:
            return default
    return extr


def parse_unicode_escapes(txt):
    """Convert JSON Unicode escapes in 'txt' into actual characters"""
    if "\\u" in txt:
        return re(r"\\u([0-9a-fA-F]{4})").sub(_hex_to_char, txt)
    return txt


def _hex_to_char(match):
    return chr(int(match[1], 16))


def parse_bytes(value, default=0, suffixes="bkmgtp"):
    """Convert a bytes-amount ("500k", "2.5M", ...) to int"""
    if not value:
        return default

    value = str(value).strip()
    last = value[-1].lower()

    if last in suffixes:
        mul = 1024 ** suffixes.index(last)
        value = value[:-1]
    else:
        mul = 1

    try:
        return round(float(value) * mul)
    except ValueError:
        return default


def parse_int(value, default=0):
    """Convert 'value' to int"""
    if not value:
        return default
    try:
        return int(value)
    except Exception:
        return default


def parse_float(value, default=0.0):
    """Convert 'value' to float"""
    if not value:
        return default
    try:
        return float(value)
    except Exception:
        return default


def parse_query(qs, empty=False):
    """Parse a query string into name-value pairs

    Ignore values whose name has been seen before
    """
    if not qs:
        return {}

    result = {}
    try:
        for name_value in qs.split("&"):
            name, eq, value = name_value.partition("=")
            if eq or empty:
                name = unquote(name.replace("+", " "))
                if name not in result:
                    result[name] = unquote(value.replace("+", " "))
    except Exception:
        pass
    return result


def parse_query_list(qs, as_list=()):
    """Parse a query string into name-value pairs

    Combine values of names in 'as_list' into lists
    """
    if not qs:
        return {}

    result = {}
    try:
        for name_value in qs.split("&"):
            name, eq, value = name_value.partition("=")
            if eq:
                name = unquote(name.replace("+", " "))
                value = unquote(value.replace("+", " "))
                if name in as_list:
                    if name in result:
                        result[name].append(value)
                    else:
                        result[name] = [value]
                elif name not in result:
                    result[name] = value
    except Exception:
        pass
    return result


def build_query(params):
    return "&".join([
        f"{quote(name)}={quote(value)}"
        for name, value in params.items()
    ])


<<<<<<< HEAD
if sys.hexversion < 0x30c0000:
    # Python <= 3.11
    def parse_timestamp(ts, default=None):
        """Create a datetime object from a Unix timestamp"""
        try:
            return datetime.datetime.utcfromtimestamp(int(ts))
        except Exception:
            return default
else:
    # Python >= 3.12
    def parse_timestamp(ts, default=None):
        """Create a datetime object from a Unix timestamp"""
        try:
            Y, m, d, H, M, S, _, _, _ = time.gmtime(int(ts))
            return datetime.datetime(Y, m, d, H, M, S)
        except Exception:
            return default


def parse_duration(duration_string, default=None):
    try:
        patterns = {
            'hours': r'(\d+)\s*h(our(s)?)?',
            'minutes': r'(\d+)\s*m(in(ute)?(s)?)?',
            'seconds': r'(\d+)\s*s(ec(ond)?(s)?)?'
        }
        parsed_values = {unit: 0 for unit in patterns}

        for unit, pattern in patterns.items():
            match = re_module.search(
                pattern, duration_string, re_module.IGNORECASE)
            if match:
                parsed_values[unit] = int(match.group(1))

        return datetime.timedelta(
            hours=parsed_values['hours'],
            minutes=parsed_values['minutes'],
            seconds=parsed_values['seconds'])
    except Exception:
        return default


def parse_datetime(date_string, format="%Y-%m-%dT%H:%M:%S%z", utcoffset=0):
    """Create a datetime object by parsing 'date_string'"""
    try:
        d = datetime.datetime.strptime(date_string, format)
        o = d.utcoffset()
        if o is not None:
            # convert to naive UTC
            d = d.replace(tzinfo=None, microsecond=0) - o
        else:
            if d.microsecond:
                d = d.replace(microsecond=0)
            if utcoffset:
                # apply manual UTC offset
                d += datetime.timedelta(0, utcoffset * -3600)
        return d
    except (TypeError, IndexError, KeyError):
        return None
    except (ValueError, OverflowError):
        return date_string


=======
>>>>>>> 65c4f009
urljoin = urllib.parse.urljoin

quote = urllib.parse.quote
unquote = urllib.parse.unquote

escape = html.escape
unescape = html.unescape<|MERGE_RESOLUTION|>--- conflicted
+++ resolved
@@ -337,72 +337,6 @@
     ])
 
 
-<<<<<<< HEAD
-if sys.hexversion < 0x30c0000:
-    # Python <= 3.11
-    def parse_timestamp(ts, default=None):
-        """Create a datetime object from a Unix timestamp"""
-        try:
-            return datetime.datetime.utcfromtimestamp(int(ts))
-        except Exception:
-            return default
-else:
-    # Python >= 3.12
-    def parse_timestamp(ts, default=None):
-        """Create a datetime object from a Unix timestamp"""
-        try:
-            Y, m, d, H, M, S, _, _, _ = time.gmtime(int(ts))
-            return datetime.datetime(Y, m, d, H, M, S)
-        except Exception:
-            return default
-
-
-def parse_duration(duration_string, default=None):
-    try:
-        patterns = {
-            'hours': r'(\d+)\s*h(our(s)?)?',
-            'minutes': r'(\d+)\s*m(in(ute)?(s)?)?',
-            'seconds': r'(\d+)\s*s(ec(ond)?(s)?)?'
-        }
-        parsed_values = {unit: 0 for unit in patterns}
-
-        for unit, pattern in patterns.items():
-            match = re_module.search(
-                pattern, duration_string, re_module.IGNORECASE)
-            if match:
-                parsed_values[unit] = int(match.group(1))
-
-        return datetime.timedelta(
-            hours=parsed_values['hours'],
-            minutes=parsed_values['minutes'],
-            seconds=parsed_values['seconds'])
-    except Exception:
-        return default
-
-
-def parse_datetime(date_string, format="%Y-%m-%dT%H:%M:%S%z", utcoffset=0):
-    """Create a datetime object by parsing 'date_string'"""
-    try:
-        d = datetime.datetime.strptime(date_string, format)
-        o = d.utcoffset()
-        if o is not None:
-            # convert to naive UTC
-            d = d.replace(tzinfo=None, microsecond=0) - o
-        else:
-            if d.microsecond:
-                d = d.replace(microsecond=0)
-            if utcoffset:
-                # apply manual UTC offset
-                d += datetime.timedelta(0, utcoffset * -3600)
-        return d
-    except (TypeError, IndexError, KeyError):
-        return None
-    except (ValueError, OverflowError):
-        return date_string
-
-
-=======
->>>>>>> 65c4f009
 urljoin = urllib.parse.urljoin
 
 quote = urllib.parse.quote
