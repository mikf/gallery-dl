# -*- coding: utf-8 -*-

# Copyright 2018-2021 Mike Fährmann
#
# This program is free software; you can redistribute it and/or modify
# it under the terms of the GNU General Public License version 2 as
# published by the Free Software Foundation.

"""Convert Pixiv Ugoira to WebM"""

from .common import PostProcessor
from .. import util
import collections
import subprocess
import tempfile
import zipfile
import os


class UgoiraPP(PostProcessor):

    def __init__(self, job, options):
        PostProcessor.__init__(self, job)
        self.extension = options.get("extension") or "webm"
        self.args = options.get("ffmpeg-args") or ()
        self.twopass = options.get("ffmpeg-twopass", False)
        self.output = options.get("ffmpeg-output", True)
        self.delete = not options.get("keep-files", False)
        self.repeat = options.get("repeat-last-frame", False)
        self.re_encodeing = options.get("re-encoding", True)

        ffmpeg = options.get("ffmpeg-location")
        self.ffmpeg = util.expand_path(ffmpeg) if ffmpeg else "ffmpeg"

        rate = options.get("framerate", "auto")
        if rate != "auto":
            self.calculate_framerate = lambda _: (None, rate)

        if options.get("ffmpeg-demuxer") == "concat":
            self._process = self._concat
            self.repeat = (options.get("repeat-last-frame", True) and
                           self.extension != "gif")
        else:
            self._process = self._image2
            self.repeat = False

        if options.get("libx264-prevent-odd", True):
            # get last video-codec argument
            vcodec = None
            for index, arg in enumerate(self.args):
                arg, _, stream = arg.partition(":")
                if arg == "-vcodec" or arg in ("-c", "-codec") and (
                        not stream or stream.partition(":")[0] in ("v", "V")):
                    vcodec = self.args[index + 1]
            # use filter when using libx264/5
            self.prevent_odd = (
                vcodec in ("libx264", "libx265") or
                not vcodec and self.extension.lower() in ("mp4", "mkv"))
        else:
            self.prevent_odd = False

        job.hooks["prepare"].append(self.prepare)
        job.hooks["file"].append(self.convert)

    def prepare(self, pathfmt):
        self._frames = None

        if pathfmt.extension != "zip":
            return

        if "frames" in pathfmt.kwdict:
            self._frames = pathfmt.kwdict["frames"]
        elif "pixiv_ugoira_frame_data" in pathfmt.kwdict:
            self._frames = pathfmt.kwdict["pixiv_ugoira_frame_data"]["data"]
        else:
            return

        if self.delete:
            pathfmt.set_extension(self.extension)

    def convert(self, pathfmt):
        if not self._frames:
            return

        with tempfile.TemporaryDirectory() as tempdir:
            # extract frames
            try:
                with zipfile.ZipFile(pathfmt.temppath) as zfile:
                    zfile.extractall(tempdir)
            except FileNotFoundError:
                pathfmt.realpath = pathfmt.temppath
                return

<<<<<<< HEAD
            # write ffconcat file
            ffconcat = tempdir + "/ffconcat.txt"
            with open(ffconcat, "w") as file:
                file.write("ffconcat version 1.0\n")
                for frame in self._frames:
                    file.write("file '{}'\n".format(frame["file"]))
                    file.write("duration {}\n".format(frame["delay"] / 1000))
                if self.repeat:
                    # repeat the last frame to prevent it from only being
                    # displayed for a very short amount of time
                    file.write("file '{}'\n".format(self._frames[-1]["file"]))

            # collect command-line arguments
            args = [self.ffmpeg]
            if self.re_encodeing:
                if rate_in:
                    args += ("-r", str(rate_in))
                args += ("-i", ffconcat)
                if rate_out:
                    args += ("-r", str(rate_out))
            else:
                if rate_in:
                    args += ("-framerate", str(rate_in))
                args += ("-i", tempdir + "/%6d.jpg")
                if rate_out:
                    args += ("-framerate", str(rate_out))
                args += ("-codec", "copy")
            if self.prevent_odd:
                args += ("-vf", "crop=iw-mod(iw\\,2):ih-mod(ih\\,2)")
=======
            # process frames and collect command-line arguments
            args = self._process(tempdir)
>>>>>>> 19a11fa1
            if self.args:
                args += self.args
            self.log.debug("ffmpeg args: %s", args)

            # invoke ffmpeg
            pathfmt.set_extension(self.extension)
            try:
                if self.twopass:
                    if "-f" not in self.args:
                        args += ("-f", self.extension)
                    args += ("-passlogfile", tempdir + "/ffmpeg2pass", "-pass")
                    self._exec(args + ["1", "-y", os.devnull])
                    self._exec(args + ["2", pathfmt.realpath])
                else:
                    args.append(pathfmt.realpath)
                    self._exec(args)
            except OSError as exc:
                print()
                self.log.error("Unable to invoke FFmpeg (%s: %s)",
                               exc.__class__.__name__, exc)
                pathfmt.realpath = pathfmt.temppath
            else:
                if self.delete:
                    pathfmt.delete = True
                else:
                    pathfmt.set_extension("zip")

    def _concat(self, path):
        # write ffconcat file
        ffconcat = path + "/ffconcat.txt"
        with open(ffconcat, "w") as file:
            file.write("ffconcat version 1.0\n")
            for frame in self._frames:
                file.write("file '{}'\n".format(frame["file"]))
                file.write("duration {}\n".format(frame["delay"] / 1000))
            if self.repeat:
                file.write("file '{}'\n".format(frame["file"]))

        rate_in, rate_out = self.calculate_framerate(self._frames)
        args = [self.ffmpeg, "-f", "concat"]
        if rate_in:
            args += ("-r", str(rate_in))
        args += ("-i", ffconcat)
        if rate_out:
            args += ("-r", str(rate_out))
        return args

    def _image2(self, path):
        path += "/"

        # adjust frame mtime values
        ts = 0
        for frame in self._frames:
            os.utime(path + frame["file"], ns=(ts, ts))
            ts += frame["delay"] * 1000000

        return [
            self.ffmpeg,
            "-f", "image2",
            "-ts_from_file", "2",
            "-pattern_type", "sequence",
            "-i", "{}%06d.{}".format(
                path.replace("%", "%%"), frame["file"].rpartition(".")[2]),
        ]

    def _exec(self, args):
        out = None if self.output else subprocess.DEVNULL
        return subprocess.Popen(args, stdout=out, stderr=out).wait()

    @staticmethod
    def calculate_framerate(framelist):
        counter = collections.Counter(frame["delay"] for frame in framelist)
        fps = "1000/{}".format(min(counter))
        return (fps, None) if len(counter) == 1 else (None, fps)


__postprocessor__ = UgoiraPP<|MERGE_RESOLUTION|>--- conflicted
+++ resolved
@@ -26,8 +26,6 @@
         self.twopass = options.get("ffmpeg-twopass", False)
         self.output = options.get("ffmpeg-output", True)
         self.delete = not options.get("keep-files", False)
-        self.repeat = options.get("repeat-last-frame", False)
-        self.re_encodeing = options.get("re-encoding", True)
 
         ffmpeg = options.get("ffmpeg-location")
         self.ffmpeg = util.expand_path(ffmpeg) if ffmpeg else "ffmpeg"
@@ -91,40 +89,8 @@
                 pathfmt.realpath = pathfmt.temppath
                 return
 
-<<<<<<< HEAD
-            # write ffconcat file
-            ffconcat = tempdir + "/ffconcat.txt"
-            with open(ffconcat, "w") as file:
-                file.write("ffconcat version 1.0\n")
-                for frame in self._frames:
-                    file.write("file '{}'\n".format(frame["file"]))
-                    file.write("duration {}\n".format(frame["delay"] / 1000))
-                if self.repeat:
-                    # repeat the last frame to prevent it from only being
-                    # displayed for a very short amount of time
-                    file.write("file '{}'\n".format(self._frames[-1]["file"]))
-
-            # collect command-line arguments
-            args = [self.ffmpeg]
-            if self.re_encodeing:
-                if rate_in:
-                    args += ("-r", str(rate_in))
-                args += ("-i", ffconcat)
-                if rate_out:
-                    args += ("-r", str(rate_out))
-            else:
-                if rate_in:
-                    args += ("-framerate", str(rate_in))
-                args += ("-i", tempdir + "/%6d.jpg")
-                if rate_out:
-                    args += ("-framerate", str(rate_out))
-                args += ("-codec", "copy")
-            if self.prevent_odd:
-                args += ("-vf", "crop=iw-mod(iw\\,2):ih-mod(ih\\,2)")
-=======
             # process frames and collect command-line arguments
             args = self._process(tempdir)
->>>>>>> 19a11fa1
             if self.args:
                 args += self.args
             self.log.debug("ffmpeg args: %s", args)
